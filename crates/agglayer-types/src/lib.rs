use std::collections::{BTreeMap, BTreeSet};

pub use agglayer_interop_types::aggchain_proof;
use agglayer_interop_types::{
    aggchain_proof::AggchainData, BridgeExit, GlobalIndex, ImportedBridgeExit,
    ImportedBridgeExitCommitmentValues, TokenInfo,
};
pub use agglayer_primitives::Digest;
use agglayer_primitives::{keccak::Keccak256Hasher, FromBool, Hashable, SignatureError};
use agglayer_tries::{error::SmtError, smt::Smt};
use pessimistic_proof::{
    core::{
        self,
        commitment::{PessimisticRoot, SignatureCommitmentValues},
        Vkey,
    },
    error::ProofVerificationError,
    keccak::keccak256_combine,
    local_balance_tree::{LocalBalancePath, LocalBalanceTree, LOCAL_BALANCE_TREE_DEPTH},
    local_state::StateCommitment,
    multi_batch_header::MultiBatchHeader,
    nullifier_tree::{NullifierKey, NullifierPath, NullifierTree, NULLIFIER_TREE_DEPTH},
    LocalNetworkState, ProofError,
};
use serde::{Deserialize, Serialize};
use unified_bridge::CommitmentVersion;
pub type EpochNumber = u64;

/// Index of the certificate inside its epoch
pub type CertificateIndex = u64;

pub type CertificateId = Digest;
pub type Height = u64;
pub type Metadata = Digest;
pub use agglayer_interop_types::NetworkId;
pub use agglayer_primitives as primitives;
// Re-export common primitives again as agglayer-types root types
pub use agglayer_primitives::{Address, Signature, B256, U256, U512};
pub use pessimistic_proof::proof::Proof;
use unified_bridge::{LocalExitTree, LocalExitTreeError};

#[derive(Clone, Debug, PartialEq, Eq)]
pub enum ExecutionMode {
    Default,
    DryRun,
}

impl ExecutionMode {
    pub const fn prefix(&self) -> &'static str {
        match self {
            ExecutionMode::Default => "",
            ExecutionMode::DryRun => "(Dry run) ",
        }
    }
}

#[derive(Clone, Debug, Serialize, Deserialize, PartialEq, Eq)]
#[cfg_attr(feature = "testutils", derive(arbitrary::Arbitrary))]
pub struct EpochConfiguration {
    /// The genesis block where the AggLayer starts.
    pub genesis_block: u64,
    /// The duration of an epoch in blocks.
    pub epoch_duration: u64,
}

#[derive(Clone, Debug, Serialize, Deserialize, PartialEq, Eq)]
pub struct CertificateHeader {
    pub network_id: NetworkId,
    pub height: Height,
    pub epoch_number: Option<EpochNumber>,
    pub certificate_index: Option<CertificateIndex>,
    pub certificate_id: CertificateId,
    pub prev_local_exit_root: Digest,
    pub new_local_exit_root: Digest,
    pub metadata: Metadata,
    pub status: CertificateStatus,
    pub settlement_tx_hash: Option<Digest>,
}

#[derive(Debug, thiserror::Error, Clone, Serialize, Deserialize, PartialEq, Eq)]
pub enum Error {
    /// The imported bridge exits should refer to one and the same L1 info root.
    #[error("Imported bridge exits refer to multiple L1 info root")]
    MultipleL1InfoRoot,
    /// The certificate refers to a new local exit root which differ from the
    /// one computed by the agglayer.
    #[error(
        "Mismatch on the certificate new local exit root. declared: {declared:?}, computed: \
         {computed:?}"
    )]
    MismatchNewLocalExitRoot { computed: Digest, declared: Digest },
    /// The given token balance cannot overflow.
    #[error("Token balance cannot overflow. token: {0:?}")]
    BalanceOverflow(TokenInfo),
    /// The given token balance cannot be negative.
    #[error("Token balance cannot be negative. token: {0:?}")]
    BalanceUnderflow(TokenInfo),
    /// The balance proof for the given token cannot be generated.
    #[error("Unable to generate the balance proof. token: {token:?}, error: {source}")]
    BalanceProofGenerationFailed { source: SmtError, token: TokenInfo },
    /// The nullifier path for the given imported bridge exit cannot be
    /// generated.
    #[error(
        "Unable to generate the nullifier path. global_index: {global_index:?}, error: {source}"
    )]
    NullifierPathGenerationFailed {
        source: SmtError,
        global_index: GlobalIndex,
    },
    /// The operation cannot be applied on the local exit tree.
    #[error(transparent)]
    InvalidLocalExitTreeOperation(#[from] LocalExitTreeError),
    #[error(
        "Incorrect L1 Info Root for the leaf count {leaf_count}. declared: {declared}, retrieved \
         from L1: {retrieved}"
    )]
    /// Invalid or unsettled L1 Info Root
    L1InfoRootIncorrect {
        leaf_count: u32,
        declared: Digest,
        retrieved: Digest,
    },
    #[error(
        "Incorrect declared L1 Info Tree information: l1_leaf: {l1_leaf:?}, l1_root: \
         {l1_info_root:?}"
    )]
    InconsistentL1InfoTreeInformation {
        l1_leaf: Option<u32>,
        l1_info_root: Option<Digest>,
    },
    /// The operation cannot be applied on the smt.
    #[error(transparent)]
    InvalidSmtOperation(#[from] SmtError),

    /// Inconsistent GERs
    #[error("Inconsistent GER")]
    InconsistentGlobalExitRoot,

    #[error("AggchainVkey missing")]
    MissingAggchainVkey,

    #[error(
        "Invalid custom chain data length expected at least {expected_at_least}, actual {actual}"
    )]
    InvalidCustomChainDataLength {
        expected_at_least: usize,
        actual: usize,
    },

    /// The certificate refers to a prev local exit root which differ from the
    /// one computed by the agglayer.
    #[error(
        "Mismatch on the certificate prev local exit root. declared: {declared:?}, computed: \
         {computed:?}"
    )]
    MismatchPrevLocalExitRoot { computed: Digest, declared: Digest },
}

#[derive(Clone, Debug, Serialize, Deserialize, thiserror::Error, PartialEq, Eq)]
pub enum CertificateStatusError {
    /// Failure on the pessimistic proof execution, either natively or in the
    /// prover.
    #[error("({generation_type}) proof generation error: {}", source.to_string())]
    ProofGenerationError {
        generation_type: GenerationType,
        source: ProofError,
    },

    /// Failure on the proof verification.
    #[error("Proof verification failed")]
    ProofVerificationFailed(#[source] ProofVerificationError),

    /// Failure on the pessimistic proof witness generation from the
    /// [`LocalNetworkStateData`] and the provided [`Certificate`].
    #[error("Cannot produce local network state from certificate")]
    TypeConversionError(#[source] Error),

    #[error("Trusted sequencer address not found for network: {0}")]
    TrustedSequencerNotFound(NetworkId),

<<<<<<< HEAD
    #[error("Last pessimistic root not found for network: {0}")]
    LastPessimisticRootNotFound(NetworkId),

    #[error("Internal error: {0}")]
=======
    #[error("Internal error")]
>>>>>>> 94abb075
    InternalError(String),

    #[error("Settlement error: {0}")]
    SettlementError(String),

    #[error("Pre certification error: {0}")]
    PreCertificationError(String),

    #[error("Certification error: {0}")]
    CertificationError(String),

    #[error("L1 Info root not found for l1 leaf count: {0}")]
    L1InfoRootNotFound(u32),

    #[error("Last pessimistic root not found for network: {0}")]
    LastPessimisticRootNotFound(NetworkId),
}

#[derive(Clone, Debug, Serialize, Deserialize, thiserror::Error, PartialEq, Eq)]
pub enum GenerationType {
    Native,
    Prover,
}

impl std::fmt::Display for GenerationType {
    fn fmt(&self, f: &mut std::fmt::Formatter<'_>) -> std::fmt::Result {
        match self {
            GenerationType::Native => write!(f, "native"),
            GenerationType::Prover => write!(f, "prover"),
        }
    }
}

#[derive(Clone, Debug, Serialize, Deserialize, PartialEq, Eq)]
pub enum CertificateStatus {
    /// Received certificate from the network, nothing checked yet.
    ///
    /// Certificate will stay in this state until rate-limiting is lifted or an
    /// epoch-change event is triggered. A pending certificate can then be
    /// processed by the agglayer to be proven, or it could end up in error.
    Pending,

    /// Pessimistic proof has been generated for the certificate and stored in
    /// the rocksdb in the agglayer node.
    Proven,

    /// Settlement of the certificate's proof has already been started on L1
    /// (and acknowledged by its RPC) by issuing a contract call to the
    /// RollupManager, but the associated transaction has not yet seen
    /// enough confirmations.
    ///
    /// The certificate can move from Candidate to Settled if the associated
    /// transaction is accepted and the transaction receipt is a success. If the
    /// transaction receipt fails, the certificate will end up in Error.
    Candidate,

    /// Hit some error while moving the certificate through the pipeline.
    ///
    /// For example, proving failed (Pending -> InError), L1 reorg'd (Candidate
    /// -> InError)... See the documentation of `CertificateStatusError` for
    /// more details.
    ///
    /// Note that a certificate can be InError in agglayer but settled on L1,
    /// eg. if there was an error in agglayer but the certificate was valid
    /// and settled on L1.
    // TODO: SHOULD BE A SEPARATE PR: MAKING A BOX HERE WOULD DIVIDE BY ~10 THE SIZE OF
    // CERTIFICATESTATUS
    InError { error: CertificateStatusError },

    /// Transaction to settle the certificate was completed successfully on L1.
    Settled,
}

impl std::fmt::Display for CertificateStatus {
    fn fmt(&self, f: &mut std::fmt::Formatter) -> std::fmt::Result {
        match self {
            CertificateStatus::Pending => write!(f, "Pending"),
            CertificateStatus::Proven => write!(f, "Proven"),
            CertificateStatus::Candidate => write!(f, "Candidate"),
            CertificateStatus::InError { error } => write!(f, "InError: {error}"),
            CertificateStatus::Settled => write!(f, "Settled"),
        }
    }
}

impl PartialOrd for CertificateStatus {
    fn partial_cmp(&self, other: &Self) -> Option<std::cmp::Ordering> {
        Some(self.cmp(other))
    }
}

impl CertificateStatus {
    // Only ever used as implementation for Ord, feel free to change it
    fn as_order_number(&self) -> usize {
        use CertificateStatus::*;
        match self {
            Pending => 0,
            Proven => 1,
            Candidate => 2,
            Settled => 3,
            InError { .. } => 4,
        }
    }
}

impl Ord for CertificateStatus {
    fn cmp(&self, other: &Self) -> std::cmp::Ordering {
        self.as_order_number().cmp(&other.as_order_number())
    }
}

/// Represents the data submitted by the chains to the AggLayer.
///
/// The bridge exits plus the imported bridge exits define
/// the state transition, resp. the amount that goes out and the amount that
/// comes in.
///
/// The bridge exits refer to the [`BridgeExit`] emitted by
/// the origin network of the [`Certificate`].
///
/// The imported bridge exits refer to the [`BridgeExit`] received and imported
/// by the origin network of the [`Certificate`].
///
/// Note: be mindful to update the [`Self::hash`] method accordingly
/// upon modifying the fields of this structure.
#[derive(Serialize, Deserialize, Clone, Debug)]
pub struct Certificate {
    /// NetworkID of the origin network.
    pub network_id: NetworkId,
    /// Simple increment to count the Certificate per network.
    pub height: Height,
    /// Previous local exit root.
    pub prev_local_exit_root: Digest,
    /// New local exit root.
    pub new_local_exit_root: Digest,
    /// List of bridge exits included in this state transition.
    pub bridge_exits: Vec<BridgeExit>,
    /// List of imported bridge exits included in this state transition.
    pub imported_bridge_exits: Vec<ImportedBridgeExit>,
    /// Fixed size field of arbitrary data for the chain needs.
    pub metadata: Metadata,
    /// Aggchain data which is either one ECDSA or Generic proof.
    #[serde(flatten)]
    pub aggchain_data: AggchainData,
    #[serde(default)]
    pub custom_chain_data: Vec<u8>,
    #[serde(default)]
    pub l1_info_tree_leaf_count: Option<u32>,
}

#[cfg(any(test, feature = "testutils"))]
impl Default for Certificate {
    fn default() -> Self {
        let network_id = NetworkId::ETH_L1;
        let wallet = Self::wallet_for_test(network_id);
        let exit_root = LocalExitTree::<Keccak256Hasher>::default().get_root();
        let height: Height = 0u64;
        let (_new_local_exit_root, signature, _signer) =
            compute_signature_info(exit_root, &[], &wallet, height);
        Self {
            network_id,
            height,
            prev_local_exit_root: exit_root,
            new_local_exit_root: exit_root,
            bridge_exits: Default::default(),
            imported_bridge_exits: Default::default(),
            aggchain_data: AggchainData::ECDSA { signature },
            metadata: Default::default(),
            custom_chain_data: vec![],
            l1_info_tree_leaf_count: None,
        }
    }
}

#[cfg(any(test, feature = "testutils"))]
pub fn compute_signature_info(
    new_local_exit_root: Digest,
    imported_bridge_exits: &[ImportedBridgeExit],
    wallet: &ethers::signers::LocalWallet,
    height: Height,
) -> (Digest, Signature, Address) {
    use ethers::signers::Signer;

    let version = CommitmentVersion::V2;
    let combined_hash = SignatureCommitmentValues {
        new_local_exit_root,
        commit_imported_bridge_exits: ImportedBridgeExitCommitmentValues {
            claims: imported_bridge_exits
                .iter()
                .map(|exit| exit.to_indexed_exit_hash())
                .collect(),
        },
        height,
    }
    .commitment(version);

    let signature = wallet.sign_hash(combined_hash.0.into()).unwrap();
    let signature = Signature::new(
        U256::from_limbs(signature.r.0),
        U256::from_limbs(signature.s.0),
        signature.recovery_id().unwrap().is_y_odd(),
    );

    (combined_hash, signature, wallet.address().0.into())
}

impl Certificate {
    #[cfg(any(test, feature = "testutils"))]
    pub fn wallet_for_test(network_id: NetworkId) -> ethers::signers::LocalWallet {
        let fake_priv_key = keccak256_combine([b"FAKEKEY:", network_id.to_be_bytes().as_slice()]);
        ethers::signers::LocalWallet::from_bytes(fake_priv_key.as_bytes()).unwrap()
    }

    #[cfg(any(test, feature = "testutils"))]
    pub fn get_signer(&self) -> Address {
        use ethers::signers::Signer;
        Self::wallet_for_test(self.network_id).address().0.into()
    }

    #[cfg(any(test, feature = "testutils"))]
    pub fn new_for_test(network_id: NetworkId, height: Height) -> Self {
        let wallet = Self::wallet_for_test(network_id);
        let exit_root = LocalExitTree::<Keccak256Hasher>::default().get_root();
        let (_, signature, _signer) = compute_signature_info(exit_root, &[], &wallet, height);

        Self {
            network_id,
            height,
            prev_local_exit_root: exit_root,
            new_local_exit_root: exit_root,
            bridge_exits: Default::default(),
            imported_bridge_exits: Default::default(),
            aggchain_data: AggchainData::ECDSA { signature },
            metadata: Default::default(),
            custom_chain_data: vec![],
            l1_info_tree_leaf_count: None,
        }
    }

    #[cfg(any(test, feature = "testutils"))]
    pub fn with_new_local_exit_root(mut self, new_local_exit_root: Digest) -> Self {
        self.new_local_exit_root = new_local_exit_root;
        self
    }

    pub fn hash(&self) -> CertificateId {
        let commit_bridge_exits =
            keccak256_combine(self.bridge_exits.iter().map(|exit| exit.hash()));
        let commit_imported_bridge_exits =
            keccak256_combine(self.imported_bridge_exits.iter().map(|exit| exit.hash()));

        keccak256_combine([
            self.network_id.to_be_bytes().as_slice(),
            self.height.to_be_bytes().as_slice(),
            self.prev_local_exit_root.as_slice(),
            self.new_local_exit_root.as_slice(),
            commit_bridge_exits.as_slice(),
            commit_imported_bridge_exits.as_slice(),
            self.metadata.as_slice(),
        ])
    }

    /// Returns the L1 Info Tree leaf count considered for this [`Certificate`].
    /// Corresponds to the highest L1 Info Tree leaf index considered by the
    /// imported bridge exits.
    pub fn l1_info_tree_leaf_count(&self) -> Option<u32> {
        self.l1_info_tree_leaf_count.or_else(|| {
            self.imported_bridge_exits
                .iter()
                .map(|i| i.l1_leaf_index() + 1)
                .max()
        })
    }

    /// Returns the L1 Info Root considered for this [`Certificate`].
    /// Fails if multiple L1 Info Root are considered among the inclusion proofs
    /// of the imported bridge exits.
    pub fn l1_info_root(&self) -> Result<Option<Digest>, Error> {
        let Some(l1_info_root) = self
            .imported_bridge_exits
            .first()
            .map(|imported_bridge_exit| imported_bridge_exit.l1_info_root())
        else {
            return Ok(None);
        };

        if self
            .imported_bridge_exits
            .iter()
            .all(|exit| exit.l1_info_root() == l1_info_root)
        {
            Ok(Some(l1_info_root))
        } else {
            Err(Error::MultipleL1InfoRoot)
        }
    }

    pub fn signer(&self) -> Result<Option<Address>, SignatureError> {
        match self.aggchain_data {
            AggchainData::ECDSA { signature } => {
                // retrieve signer
                let version = CommitmentVersion::V2;
                let combined_hash = SignatureCommitmentValues::from(self).commitment(version);

                signature
                    .recover_address_from_prehash(&B256::new(combined_hash.0))
                    .map(Some)
            }
            AggchainData::Generic {
                signature: Some(ref signature),
                aggchain_params,
                ..
            } => {
                let commitment = SignatureCommitmentValues::from(self)
                    .aggchain_proof_commitment(&aggchain_params);

                signature
                    .recover_address_from_prehash(&B256::new(commitment.0))
                    .map(Some)
            }
            _ => Ok(None),
        }
    }
}

impl From<&Certificate> for SignatureCommitmentValues {
    fn from(certificate: &Certificate) -> Self {
        Self {
            new_local_exit_root: certificate.new_local_exit_root,
            commit_imported_bridge_exits: ImportedBridgeExitCommitmentValues {
                claims: certificate
                    .imported_bridge_exits
                    .iter()
                    .map(|exit| exit.to_indexed_exit_hash())
                    .collect(),
            },
            height: certificate.height,
        }
    }
}

/// Local state data of one network.
/// The AggLayer tracks the [`LocalNetworkStateData`] for all networks.
#[derive(Clone, Debug, Serialize, Deserialize, Default)]
pub struct LocalNetworkStateData {
    /// The local exit tree without leaves.
    pub exit_tree: LocalExitTree<Keccak256Hasher>,
    /// The full local balance tree.
    pub balance_tree: Smt<Keccak256Hasher, LOCAL_BALANCE_TREE_DEPTH>,
    /// The full nullifier tree.
    pub nullifier_tree: Smt<Keccak256Hasher, NULLIFIER_TREE_DEPTH>,
}

impl From<LocalNetworkStateData> for LocalNetworkState {
    fn from(state: LocalNetworkStateData) -> Self {
        LocalNetworkState {
            exit_tree: state.exit_tree,
            balance_tree: LocalBalanceTree::new_with_root(state.balance_tree.root),
            nullifier_tree: NullifierTree::new_with_root(state.nullifier_tree.root),
        }
    }
}

impl From<LocalNetworkStateData> for pessimistic_proof::NetworkState {
    fn from(state: LocalNetworkStateData) -> Self {
        LocalNetworkState::from(state).into()
    }
}

/// The last pessimistic root can be either fetched from L1 or recomputed for a
/// given version.
pub enum PessimisticRootInput {
    /// Computed from the given version.
    Computed(CommitmentVersion),
    /// Fetched from the L1.
    Fetched(Digest),
}

impl LocalNetworkStateData {
    /// Prune the SMTs
    pub fn prune_stale_nodes(&mut self) -> Result<(), Error> {
        self.balance_tree.traverse_and_prune()?;
        self.nullifier_tree.traverse_and_prune()?;

        Ok(())
    }

    /// Apply the [`Certificate`] on the current state and returns the
    /// [`MultiBatchHeader`] associated to the state transition.
    pub fn apply_certificate(
        &mut self,
        certificate: &Certificate,
        signer: Address,
        l1_info_root: Digest,
        prev_pp_root: PessimisticRootInput,
        aggchain_vkey: Option<Vkey>,
    ) -> Result<MultiBatchHeader<Keccak256Hasher>, Error> {
        let gers_are_consistent = certificate
            .imported_bridge_exits
            .iter()
            .all(|ib| ib.valid_claim());

        if !gers_are_consistent {
            return Err(Error::InconsistentGlobalExitRoot);
        }

        // Retrieve the pp root
        let prev_pessimistic_root = match prev_pp_root {
            PessimisticRootInput::Fetched(settled_from_l1) => settled_from_l1,
            PessimisticRootInput::Computed(version) => PessimisticRoot {
                balance_root: self.balance_tree.root,
                nullifier_root: self.nullifier_tree.root,
                ler_leaf_count: self.exit_tree.leaf_count(),
                height: certificate.height,
                origin_network: certificate.network_id,
            }
            .compute_pp_root(version),
        };

        let prev_local_exit_root = self.exit_tree.get_root();
        if certificate.prev_local_exit_root != prev_local_exit_root {
            return Err(Error::MismatchPrevLocalExitRoot {
                computed: prev_local_exit_root,
                declared: certificate.prev_local_exit_root,
            });
        }

        for e in certificate.bridge_exits.iter() {
            self.exit_tree.add_leaf(e.hash())?;
        }

        let balances_proofs: BTreeMap<TokenInfo, (U256, LocalBalancePath<Keccak256Hasher>)> = {
            // Consider all the imported bridge exits except for the native token
            let imported_bridge_exits = certificate.imported_bridge_exits.iter().filter(|b| {
                b.bridge_exit.amount_token_info().origin_network != certificate.network_id
            });

            // Consider all the bridge exits except for the native token
            let bridge_exits = certificate
                .bridge_exits
                .iter()
                .filter(|b| b.amount_token_info().origin_network != certificate.network_id);

            // Set of dedup tokens mutated in the transition
            let mutated_tokens: BTreeSet<TokenInfo> = {
                let imported_tokens = imported_bridge_exits
                    .clone()
                    .map(|exit| exit.bridge_exit.amount_token_info());
                let exported_tokens = bridge_exits.clone().map(|exit| exit.amount_token_info());
                imported_tokens.chain(exported_tokens).collect()
            };

            let initial_balances: BTreeMap<_, _> = mutated_tokens
                .iter()
                .map(|&token| {
                    let balance =
                        U256::from_be_bytes(*self.balance_tree.get(token).unwrap_or_default());
                    (token, balance)
                })
                .collect();

            let mut new_balances = initial_balances.clone();
            for imported_bridge_exit in imported_bridge_exits {
                let token = imported_bridge_exit.bridge_exit.amount_token_info();
                new_balances.insert(
                    token,
                    new_balances[&token]
                        .checked_add(imported_bridge_exit.bridge_exit.amount)
                        .ok_or(Error::BalanceOverflow(token))?,
                );
            }

            for bridge_exit in bridge_exits {
                let token = bridge_exit.amount_token_info();
                new_balances.insert(
                    token,
                    new_balances[&token]
                        .checked_sub(bridge_exit.amount)
                        .ok_or(Error::BalanceUnderflow(token))?,
                );
            }

            // Get the proof against the initial balance for each token
            mutated_tokens
                .into_iter()
                .map(|token| {
                    let initial_balance = initial_balances[&token];

                    let balance_proof_error =
                        |source| Error::BalanceProofGenerationFailed { source, token };

                    let path = if initial_balance.is_zero() {
                        self.balance_tree
                            .get_inclusion_proof_zero(token)
                            .map_err(balance_proof_error)?
                    } else {
                        self.balance_tree
                            .get_inclusion_proof(token)
                            .map_err(balance_proof_error)?
                    };

                    self.balance_tree
                        .update(token, new_balances[&token].to_be_bytes().into())
                        .map_err(balance_proof_error)?;

                    Ok((token, (initial_balance, path)))
                })
                .collect::<Result<BTreeMap<_, _>, Error>>()?
        };

        let imported_bridge_exits: Vec<(ImportedBridgeExit, NullifierPath<Keccak256Hasher>)> =
            certificate
                .imported_bridge_exits
                .iter()
                .map(|exit| {
                    let nullifier_key: NullifierKey = exit.global_index.into();
                    let nullifier_error = |source| Error::NullifierPathGenerationFailed {
                        source,
                        global_index: exit.global_index,
                    };
                    let nullifier_path = self
                        .nullifier_tree
                        .get_non_inclusion_proof(nullifier_key)
                        .map_err(nullifier_error)?;
                    self.nullifier_tree
                        .insert(nullifier_key, Digest::from_bool(true))
                        .map_err(nullifier_error)?;
                    Ok((exit.clone(), nullifier_path))
                })
                .collect::<Result<Vec<_>, Error>>()?;

        // Check that the certificate referred to the right target
        let computed = self.exit_tree.get_root();
        if computed != certificate.new_local_exit_root {
            return Err(Error::MismatchNewLocalExitRoot {
                declared: (*certificate.new_local_exit_root).into(),
                computed: (*computed).into(),
            });
        }

        let aggchain_proof = match &certificate.aggchain_data {
            AggchainData::ECDSA { signature } => {
                let signature = *signature;
                core::AggchainData::ECDSA { signer, signature }
            }
            AggchainData::Generic {
                aggchain_params, ..
            } => core::AggchainData::Generic {
                aggchain_params: *aggchain_params,
                aggchain_vkey: aggchain_vkey.ok_or(Error::MissingAggchainVkey)?,
            },
        };

        Ok(MultiBatchHeader::<Keccak256Hasher> {
            origin_network: certificate.network_id,
            bridge_exits: certificate.bridge_exits.clone(),
            imported_bridge_exits,
            balances_proofs,
            l1_info_root,
            aggchain_proof,
            height: certificate.height,
            prev_pessimistic_root,
        })
    }

    /// Generates the [`MultiBatchHeader`] from the state and a [`Certificate`].
    /// Does not mutate the current state.
    pub fn make_multi_batch_header(
        &self,
        certificate: &Certificate,
        signer: Address,
        l1_info_root: Digest,
        prev_pp_root: PessimisticRootInput,
        aggchain_vkey: Option<Vkey>,
    ) -> Result<MultiBatchHeader<Keccak256Hasher>, Error> {
        self.clone().apply_certificate(
            certificate,
            signer,
            l1_info_root,
            prev_pp_root,
            aggchain_vkey,
        )
    }

    pub fn get_roots(&self) -> StateCommitment {
        StateCommitment {
            exit_root: self.exit_tree.get_root(),
            ler_leaf_count: self.exit_tree.leaf_count(),
            balance_root: self.balance_tree.root,
            nullifier_root: self.nullifier_tree.root,
        }
    }
}<|MERGE_RESOLUTION|>--- conflicted
+++ resolved
@@ -178,14 +178,7 @@
     #[error("Trusted sequencer address not found for network: {0}")]
     TrustedSequencerNotFound(NetworkId),
 
-<<<<<<< HEAD
-    #[error("Last pessimistic root not found for network: {0}")]
-    LastPessimisticRootNotFound(NetworkId),
-
     #[error("Internal error: {0}")]
-=======
-    #[error("Internal error")]
->>>>>>> 94abb075
     InternalError(String),
 
     #[error("Settlement error: {0}")]
