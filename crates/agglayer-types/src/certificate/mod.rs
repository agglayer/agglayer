--- conflicted
+++ resolved
@@ -176,13 +176,7 @@
                 Ok(recovered) => recovered == expected_signer,
                 Err(_) => false,
             }
-<<<<<<< HEAD
-            AggchainData::MultisigOnly(_) => todo!(),
-            AggchainData::MultisigAndAggchainProof { .. } => todo!(),
-        };
-=======
         });
->>>>>>> 4ebc726a
 
         recovered_expected_signer
             .then_some(())
@@ -191,29 +185,10 @@
 
     pub fn verify_aggchain_proof_signature(
         &self,
-<<<<<<< HEAD
-        version: SignatureCommitmentVersion,
-    ) -> Result<Address, SignerError> {
-        let (signature, commitment) = match &self.aggchain_data {
-            AggchainData::ECDSA { signature } => {
-                let commitment = SignatureCommitmentValues::from(self).commitment(version);
-                (signature, commitment)
-            }
-            AggchainData::Generic { signature, .. } => {
-                let signature = signature.as_ref().ok_or(SignerError::Missing)?;
-                let commitment = SignatureCommitmentValues::from(self)
-                    .commitment(SignatureCommitmentVersion::V4);
-                (signature.as_ref(), commitment)
-            }
-            AggchainData::MultisigOnly(_) => todo!(),
-            AggchainData::MultisigAndAggchainProof { .. } => todo!(),
-        };
-=======
         expected_signer: Address,
         signature: &Option<Box<Signature>>,
     ) -> Result<(), SignerError> {
         let signature_commitment_values = self.signature_commitment_values();
->>>>>>> 4ebc726a
 
         let signature = signature.as_ref().ok_or(SignerError::Missing)?;
         let commitment = signature_commitment_values.commitment(SignatureCommitmentVersion::V4); // NOTE: will be upgraded to V5 eventually
@@ -249,11 +224,6 @@
             AggchainData::ECDSA { .. } => None,
             AggchainData::Generic {
                 aggchain_params, ..
-<<<<<<< HEAD
-            } => Some(aggchain_params),
-            AggchainData::MultisigOnly(_) => todo!(),
-            AggchainData::MultisigAndAggchainProof { .. } => todo!(),
-=======
             } => Some(*aggchain_params),
             AggchainData::MultisigOnly(_) => None,
             AggchainData::MultisigAndAggchainProof {
@@ -263,7 +233,6 @@
                     },
                 ..
             } => Some(*aggchain_params),
->>>>>>> 4ebc726a
         }
     }
 }
