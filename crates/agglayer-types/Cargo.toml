[package]
name = "agglayer-types"
version.workspace = true
edition.workspace = true
license.workspace = true

[features]
default = []
testutils = ["dep:arbitrary", "pessimistic-proof/testutils"]

[[bench]]
name = "criterion"
harness = false

[dependencies]
agglayer-primitives.workspace = true
agglayer-tries.workspace = true
agglayer-interop-types.workspace = true
pessimistic-proof.workspace = true
unified-bridge.workspace = true

alloy.workspace = true
arbitrary = { workspace = true, optional = true }
derive_more.workspace = true
hex.workspace = true
serde.workspace = true
serde_with.workspace = true
sp1-sdk.workspace = true
sp1-core-machine.workspace = true
sp1-prover.workspace = true
thiserror.workspace = true
rand.workspace = true

[dev-dependencies]
agglayer-types = { path = ".", features = ["testutils"] }
<<<<<<< HEAD

agglayer-bincode.workspace = true

criterion.workspace = true
=======
rstest.workspace = true
>>>>>>> 98bbf635
<|MERGE_RESOLUTION|>--- conflicted
+++ resolved
@@ -33,11 +33,7 @@
 
 [dev-dependencies]
 agglayer-types = { path = ".", features = ["testutils"] }
-<<<<<<< HEAD
-
 agglayer-bincode.workspace = true
 
 criterion.workspace = true
-=======
-rstest.workspace = true
->>>>>>> 98bbf635
+rstest.workspace = true