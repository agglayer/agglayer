--- conflicted
+++ resolved
@@ -7,7 +7,6 @@
 sp1_zkvm::entrypoint!(main);
 
 pub fn main() {
-<<<<<<< HEAD
     // Read NetworkState (zero-copy)
     let network_state_bytes = sp1_zkvm::io::read_vec();
     let initial_state = NetworkState::from_bytes_zero_copy(&network_state_bytes)
@@ -37,10 +36,6 @@
     let batch_header = batch_header_ref
         .to_owned_keccak()
         .expect("Failed to convert MultiBatchHeaderRef to owned");
-=======
-    let initial_state = sp1_zkvm::io::read::<NetworkState>();
-    let batch_header = sp1_zkvm::io::read::<MultiBatchHeader>();
->>>>>>> 10dc1c38
 
     let (outputs, _targets) = generate_pessimistic_proof(initial_state, &batch_header)
         .expect("Failed to generate pessimistic proof");
