use std::process::exit;

use agglayer_config::storage::backup::BackupConfig;
use clap::Parser;
use cli::Cli;
use pessimistic_proof::ELF;

mod cli;

fn main() -> anyhow::Result<()> {
    dotenvy::dotenv().ok();

    let cli = Cli::parse();

    match cli.cmd {
<<<<<<< HEAD
        cli::Commands::Run { cfg } => agglayer_node::main(cfg, &version(), None)?,
        cli::Commands::Prover { cfg } => agglayer_prover::main(cfg, &version())?,
=======
        cli::Commands::Run { cfg } => agglayer_node::main(cfg, &version())?,
        cli::Commands::Prover { cfg } => agglayer_prover::main(cfg, &version(), ELF)?,
>>>>>>> bbd50caf
        cli::Commands::ProverConfig => println!(
            "{}",
            toml::to_string_pretty(&agglayer_prover_config::ProverConfig::default()).unwrap()
        ),
        cli::Commands::Config { base_dir } => println!(
            "{}",
            toml::to_string_pretty(&agglayer_config::Config::new(&base_dir)).unwrap()
        ),
        cli::Commands::ValidateConfig { path } => {
            match agglayer_config::Config::try_load(path.as_path()) {
                Ok(config) => {
                    println!("{}", toml::to_string_pretty(&config).unwrap());
                }
                Err(error) => eprintln!("{}", error),
            }
        }
        cli::Commands::Vkey => {
            let vkey = agglayer_prover::get_vkey(ELF);
            println!("{}", vkey);
        }

        cli::Commands::Backup(cli::Backup::List { config_path: cfg }) => {
            let cfg = agglayer_config::Config::try_load(&cfg)?;

            if let BackupConfig::Enabled { path, .. } = cfg.storage.backup {
                match agglayer_storage::storage::backup::BackupEngine::list_backups(&path) {
                    Ok(result) => println!("{}", serde_json::to_string(&result).unwrap()),
                    Err(error) => eprintln!("{}", error),
                }
            }
        }

        cli::Commands::Backup(cli::Backup::Restore {
            config_path: cfg,
            db_versions,
        }) => {
            let cfg = agglayer_config::Config::try_load(&cfg)?;

            if let BackupConfig::Enabled { ref path, .. } = cfg.storage.backup {
                for (db_kind, version) in db_versions {
                    let (db_path, backup_path) = db_kind.create_paths(&cfg, path);

                    agglayer_storage::storage::backup::BackupEngine::restore_at(
                        &backup_path,
                        &db_path,
                        version,
                    )?;
                }
            } else {
                println!("Backups are not enabled in the configuration file.");
                exit(1);
            }
        }
    }

    Ok(())
}

/// Common version information about the executed agglayer binary.
pub fn version() -> String {
    let pkg_name = env!("CARGO_PKG_NAME");
    let git_describe = env!("VERGEN_GIT_DESCRIBE");
    let timestamp = env!("VERGEN_GIT_COMMIT_TIMESTAMP");
    format!("{pkg_name} ({git_describe}) [git commit timestamp: {timestamp}]")
}<|MERGE_RESOLUTION|>--- conflicted
+++ resolved
@@ -13,13 +13,8 @@
     let cli = Cli::parse();
 
     match cli.cmd {
-<<<<<<< HEAD
         cli::Commands::Run { cfg } => agglayer_node::main(cfg, &version(), None)?,
-        cli::Commands::Prover { cfg } => agglayer_prover::main(cfg, &version())?,
-=======
-        cli::Commands::Run { cfg } => agglayer_node::main(cfg, &version())?,
         cli::Commands::Prover { cfg } => agglayer_prover::main(cfg, &version(), ELF)?,
->>>>>>> bbd50caf
         cli::Commands::ProverConfig => println!(
             "{}",
             toml::to_string_pretty(&agglayer_prover_config::ProverConfig::default()).unwrap()
