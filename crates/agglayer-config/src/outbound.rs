use std::time::Duration;

use serde::{Deserialize, Serialize};
use serde_with::serde_as;

use crate::Multiplier;

/// Outbound configuration.
#[derive(Serialize, Default, Debug, Deserialize, PartialEq, Eq)]
#[serde(rename = "outbound", rename_all = "kebab-case")]
pub struct OutboundConfig {
    pub rpc: OutboundRpcConfig,
}

/// Outbound RPC configuration that is used to configure the outbound RPC
/// clients and their RPC calls.
#[derive(Serialize, Default, Debug, Deserialize, PartialEq, Eq)]
#[serde(rename = "rpc", rename_all = "kebab-case")]
pub struct OutboundRpcConfig {
    /// Outbound configuration of the RPC settle function call.
    pub settle: OutboundRpcSettleConfig,
}

/// Outbound RPC settle configuration that is used to configure the outbound
/// RPC settle function call.
#[serde_as]
#[derive(Debug, Clone, Serialize, Deserialize, PartialEq, Eq)]
#[serde(rename = "settle", rename_all = "kebab-case")]
pub struct OutboundRpcSettleConfig {
    /// Maximum number of retries for the transaction.
    #[serde(default = "default_rpc_retries")]
    pub max_retries: usize,

    /// Interval for the polling of the transaction.
    #[serde(default = "default_rpc_retry_interval")]
    #[serde(with = "crate::with::HumanDuration")]
    pub retry_interval: Duration,

    /// Number of confirmations required for the transaction to resolve a
    /// receipt.
    #[serde(default = "default_rpc_confirmations")]
    pub confirmations: usize,

    /// Timeout for the submission of the settlement transaction to L1,
    /// including the required number of confirmations.
    #[serde(default = "default_settlement_timeout")]
    #[serde(with = "crate::with::HumanDuration")]
    pub settlement_timeout: Duration,

    /// Gas multiplier factor for the transaction.
    /// The gas is calculated as follows:
    /// `gas = estimate_gas * (gas_multiplier / 100)
    #[serde(
        default = "default_gas_multiplier_factor",
        skip_serializing_if = "same_as_default_gas_multiplier_factor"
    )]
    pub gas_multiplier_factor: u32,

    /// Gas price configuration.
    #[serde(default)]
    pub gas_price: GasPriceConfig,
}

impl Default for OutboundRpcSettleConfig {
    fn default() -> Self {
        OutboundRpcSettleConfig {
            max_retries: default_rpc_retries(),
            retry_interval: default_rpc_retry_interval(),
            confirmations: default_rpc_confirmations(),
            settlement_timeout: default_settlement_timeout(),
            gas_multiplier_factor: default_gas_multiplier_factor(),
            gas_price: GasPriceConfig::default(),
        }
    }
}

/// Gas price configuration for settlement transactions.
#[serde_as]
#[derive(Debug, Clone, Serialize, Deserialize, PartialEq, Eq)]
#[serde(rename_all = "kebab-case")]
pub struct GasPriceConfig {
    /// Gas price multiplier for the transaction.
    /// The gas price is calculated as follows:
    /// `gas_price = estimate_gas_price * multiplier`
    #[serde(default, skip_serializing_if = "crate::is_default")]
    pub multiplier: Multiplier,

    /// Minimum gas price floor (in wei) for the transaction.
    /// Can be specified with units: "1gwei", "0.1eth", "1000000000wei"
    #[serde(default, skip_serializing_if = "crate::is_default")]
    #[serde_as(as = "crate::with::EthAmount")]
    pub floor: u128,

    /// Maximum gas price ceiling (in wei) for the transaction.
    /// Can be specified with units: "100gwei", "0.01eth", "10000000000wei"
    #[serde(default = "default_gas_price_ceiling")]
    #[serde_as(as = "crate::with::EthAmount")]
    pub ceiling: u128,
}

impl Default for GasPriceConfig {
    fn default() -> Self {
        GasPriceConfig {
            multiplier: Multiplier::default(),
            floor: 0,
            ceiling: default_gas_price_ceiling(),
        }
    }
}

/// Default gas price multiplier for the transaction.
const fn default_gas_multiplier_factor() -> u32 {
    100
}

const fn same_as_default_gas_multiplier_factor(v: &u32) -> bool {
    *v == default_gas_multiplier_factor()
}

/// Default number of retries for the transaction.
const fn default_rpc_retries() -> usize {
    3
}

/// Default interval for the polling of the transaction.
const fn default_rpc_retry_interval() -> Duration {
    Duration::from_secs(7)
}

/// Default number of confirmations required for the transaction to resolve a
/// receipt.
const fn default_rpc_confirmations() -> usize {
    1
}

/// Default timeout for settlement transaction submission and confirmation.
const fn default_settlement_timeout() -> Duration {
    Duration::from_secs(20 * 60)
}

/// Default gas price ceiling for the transaction.
const fn default_gas_price_ceiling() -> u128 {
<<<<<<< HEAD
    // 400 gwei
    400_000_000_000_u128
=======
    // 100 gwei
    100_000_000_000_u128
>>>>>>> ae7cdf75
}

#[cfg(test)]
mod tests {
    mod outbound {
        use serde::Deserialize;

        use crate::outbound::OutboundConfig;

        #[test]
        fn expected_namespace() {
            #[derive(Debug, Deserialize)]
            struct DummyContainer {
                outbound: OutboundConfig,
            }

            let toml = r#"
                [outbound.rpc.settle]
                max-retries = 10
                "#;

            let config = toml::from_str::<DummyContainer>(toml).unwrap();

            assert_eq!(config.outbound.rpc.settle.max_retries, 10);
        }

        mod rpc {
            mod settle {
                use std::time::Duration;

                use crate::outbound::OutboundRpcSettleConfig;

                #[test]
                fn test_default() {
                    let toml = r#"
                        "#;

                    let config = toml::from_str::<OutboundRpcSettleConfig>(toml).unwrap();

                    assert_eq!(config.max_retries, 3);
                    assert_eq!(config.retry_interval, Duration::from_secs(7));
                    assert_eq!(config.confirmations, 1);
                }

                #[test]
                fn test_custom() {
                    let toml = r#"
                        max-retries = 10
                        retry-interval = 1
                        confirmations = 5
                        "#;

                    let config = toml::from_str::<OutboundRpcSettleConfig>(toml).unwrap();

                    assert_eq!(config.max_retries, 10);
                    assert_eq!(config.retry_interval, Duration::from_secs(1));
                    assert_eq!(config.confirmations, 5);
                }
            }
        }
    }
}<|MERGE_RESOLUTION|>--- conflicted
+++ resolved
@@ -140,13 +140,8 @@
 
 /// Default gas price ceiling for the transaction.
 const fn default_gas_price_ceiling() -> u128 {
-<<<<<<< HEAD
-    // 400 gwei
-    400_000_000_000_u128
-=======
     // 100 gwei
     100_000_000_000_u128
->>>>>>> ae7cdf75
 }
 
 #[cfg(test)]
