//! Agglayer configuration.
//!
//! The agglayer is configured via its TOML configuration file, `agglayer.toml`
//! by default, which is deserialized into the [`Config`] struct.

use std::{collections::HashMap, path::Path};

use agglayer_primitives::Address;
use agglayer_prover_config::GrpcConfig;
use outbound::OutboundConfig;
use serde::{de::DeserializeSeed, Deserialize, Serialize};
use serde_with::DisplayFromStr;
use shutdown::ShutdownConfig;
use url::Url;

pub use self::telemetry::TelemetryConfig;

pub mod prover;

const DEFAULT_IP: std::net::Ipv4Addr = std::net::Ipv4Addr::new(0, 0, 0, 0);

mod addr;
mod auth;
pub mod certificate_orchestrator;
pub mod epoch;
mod l1;
mod l2;
pub mod log;
mod multiplier;
pub mod outbound;
pub mod rate_limiting;
mod rpc;
pub mod shutdown;
pub mod storage;
mod telemetry;
mod tls;
mod with;

pub use addr::{AddrConfig, AddrDefaults};
pub use auth::{AuthConfig, GcpKmsConfig, LocalConfig, PrivateKey};
pub use epoch::Epoch;
pub use l1::L1;
pub use l2::L2;
pub use log::Log;
<<<<<<< HEAD
=======
pub use multiplier::Multiplier;
use port::{Port, PortDefaults};
>>>>>>> afab91f4
use prover::default_prover_entrypoint;
pub use rate_limiting::RateLimitingConfig;
pub use rpc::RpcConfig;
pub use tls::TlsConfig;

/// The Agglayer configuration.
#[serde_with::serde_as]
#[derive(Default, Deserialize, Serialize, Debug, PartialEq, Eq)]
#[serde(rename_all = "kebab-case")]
#[serde(deny_unknown_fields)]
#[serde(default)]
pub struct Config {
    /// A map of Zkevm node RPC endpoints for each rollup.
    ///
    /// The key is the rollup ID, and the value is the URL of the associated RPC
    /// endpoint.
    #[serde_as(as = "HashMap<DisplayFromStr, _>")]
    pub full_node_rpcs: HashMap<u32, Url>,

    #[serde(default)]
    pub tls: Option<TlsConfig>,

    #[serde(default)]
    pub l2: L2,

    #[serde_as(as = "HashMap<DisplayFromStr, _>")]
    #[serde(default)]
    pub proof_signers: HashMap<u32, Address>,

    /// The log configuration.
    #[serde(default)]
    pub log: Log,

    /// The local RPC server configuration.
    #[serde(default)]
    pub rpc: RpcConfig,

    /// Rate limiting configuration.
    #[serde(default)]
    pub rate_limiting: RateLimitingConfig,

    /// The configuration for every outbound network component.
    #[serde(default)]
    pub outbound: OutboundConfig,

    /// The L1 configuration.
    #[serde(default)]
    pub l1: L1,

    /// The authentication configuration.
    #[serde(default)]
    pub auth: AuthConfig,

    /// Telemetry configuration.
    #[serde(default)]
    pub telemetry: TelemetryConfig,

    /// The Epoch configuration.
    #[serde(default)]
    pub epoch: Epoch,

    /// The list of configuration options used during shutdown.
    #[serde(default)]
    pub shutdown: ShutdownConfig,

    /// The certificate orchestrator configuration.
    #[serde(default)]
    pub certificate_orchestrator: certificate_orchestrator::CertificateOrchestrator,

    /// The storage configuration.
    #[serde(default)]
    pub storage: storage::StorageConfig,

    /// AggLayer prover entrypoint.
    #[serde(default = "default_prover_entrypoint")]
    #[serde(skip_serializing_if = "String::is_empty")]
    pub prover_entrypoint: String,

    #[serde(default, skip_serializing_if = "crate::is_default")]
    pub prover: agglayer_prover_config::ClientProverConfig,

    #[serde(default)]
    #[serde(skip_serializing_if = "is_false")]
    pub debug_mode: bool,

    #[serde(default)]
    #[serde(skip_serializing_if = "is_false")]
    pub mock_verifier: bool,

    #[serde(default, skip_serializing_if = "crate::is_default")]
    pub grpc: GrpcConfig,

    /// Extra Certificate signer per network.
    /// Signatures is expected to be performed on the same commitment as
    /// the certificate signature, which is the V2 commitment for now.
    #[serde(default)]
    #[serde_as(as = "HashMap<DisplayFromStr, _>")]
    #[serde(skip_serializing_if = "HashMap::is_empty")]
    pub extra_certificate_signer: HashMap<u32, Address>,
}

impl Config {
    pub fn try_load(path: &Path) -> Result<Self, ConfigurationError> {
        let reader = std::fs::read_to_string(path).map_err(|source| {
            ConfigurationError::UnableToReadConfigFile {
                path: path.to_path_buf(),
                source,
            }
        })?;

        let path = path
            .parent()
            .ok_or_else(|| ConfigurationError::UnableToReadConfigFile {
                path: path.to_path_buf(),
                source: std::io::Error::other(
                    "Unable to determine the parent folder of the configuration file",
                ),
            })?;

        let config_with_path = ConfigDeserializer { path };

        let deserializer = toml::de::Deserializer::new(&reader);

        config_with_path
            .deserialize(deserializer)
            .map_err(ConfigurationError::DeserializationError)
    }
}

impl Config {
    pub fn new(base_path: &Path) -> Self {
        Self {
            storage: storage::StorageConfig::new_from_path(base_path),
            full_node_rpcs: Default::default(),
            tls: Default::default(),
            proof_signers: Default::default(),
            log: Default::default(),
            rpc: Default::default(),
            rate_limiting: Default::default(),
            outbound: Default::default(),
            l1: Default::default(),
            l2: Default::default(),
            auth: Default::default(),
            telemetry: Default::default(),
            epoch: Default::default(),
            shutdown: Default::default(),
            certificate_orchestrator: Default::default(),
            prover_entrypoint: default_prover_entrypoint(),
            prover: Default::default(),
            debug_mode: false,
            mock_verifier: false,
            grpc: Default::default(),
            extra_certificate_signer: Default::default(),
        }
    }

    /// Get the target ReadRPC socket address from the configuration.
    pub fn readrpc_addr(&self) -> std::net::SocketAddr {
        self.rpc.readrpc.plain.to_addr().into()
    }

    /// Get the target gRPC socket address from the configuration.
    pub fn public_grpc_addr(&self) -> std::net::SocketAddr {
        self.rpc.grpc.plain.to_addr().into()
    }

    /// Get the admin RPC socket address from the configuration.
    pub fn admin_rpc_addr(&self) -> std::net::SocketAddr {
        self.rpc.admin.plain.to_addr().into()
    }

    /// Get the admin TLS RPC socket address from the configuration.
    pub fn admin_tls_rpc_addr(&self) -> std::net::SocketAddr {
        self.rpc.admin.tls.to_addr().into()
    }

    /// Get the ReadRPC TLS socket address from the configuration.
    pub fn readrpc_tls_addr(&self) -> std::net::SocketAddr {
        self.rpc.readrpc.tls.to_addr().into()
    }

    /// Get the gRPC TLS socket address from the configuration.
    pub fn public_grpc_tls_addr(&self) -> std::net::SocketAddr {
        self.rpc.grpc.tls.to_addr().into()
    }

    pub fn path_contextualized(mut self, base_path: &Path) -> Self {
        self.storage = self.storage.path_contextualized(base_path);

        self
    }

    pub(crate) fn validate(self) -> Result<Self, ConfigurationError> {
        Ok(self)
    }
}

#[derive(Debug, thiserror::Error)]
pub enum ConfigurationError {
    #[error("Unable to read the configuration file: {source}")]
    UnableToReadConfigFile {
        path: std::path::PathBuf,
        #[source]
        source: std::io::Error,
    },

    #[error("Failed to deserialize the configuration: {0}")]
    DeserializationError(#[from] toml::de::Error),
}

#[cfg(any(test, feature = "testutils"))]
impl Config {
    pub fn new_for_test() -> Self {
        Config::new(Path::new("/tmp/agglayer"))
    }
}

struct ConfigDeserializer<'a> {
    path: &'a Path,
}

impl<'de> DeserializeSeed<'de> for ConfigDeserializer<'_> {
    type Value = Config;

    fn deserialize<D>(self, deserializer: D) -> Result<Self::Value, D::Error>
    where
        D: serde::Deserializer<'de>,
    {
        let mut config_candidate: Config = serde::Deserialize::deserialize(deserializer)?;

        config_candidate.storage =
            config_candidate
                .storage
                .path_contextualized(&self.path.canonicalize().map_err(|error| {
                    serde::de::Error::custom(format!(
                        "Unable to canonicalize the storage path: {error}"
                    ))
                })?);

        config_candidate
            .validate()
            .map_err(|e| serde::de::Error::custom(e.to_string()))
    }
}

fn is_false(b: &bool) -> bool {
    !*b
}

pub(crate) fn is_default<T: Default + PartialEq>(t: &T) -> bool {
    *t == Default::default()
}<|MERGE_RESOLUTION|>--- conflicted
+++ resolved
@@ -42,11 +42,7 @@
 pub use l1::L1;
 pub use l2::L2;
 pub use log::Log;
-<<<<<<< HEAD
-=======
 pub use multiplier::Multiplier;
-use port::{Port, PortDefaults};
->>>>>>> afab91f4
 use prover::default_prover_entrypoint;
 pub use rate_limiting::RateLimitingConfig;
 pub use rpc::RpcConfig;
