--- conflicted
+++ resolved
@@ -123,21 +123,8 @@
     #[serde(skip_serializing_if = "is_false")]
     pub mock_verifier: bool,
 
-<<<<<<< HEAD
     #[serde(default)]
     pub grpc: grpc::GrpcConfig,
-
-    /// Extra Certificate signer per network.
-    /// Signatures is expected to be performed on the same commitment as
-    /// the certificate signature, which is the V2 commitment for now.
-    #[serde(default)]
-    #[serde_as(as = "HashMap<DisplayFromStr, _>")]
-    #[serde(skip_serializing_if = "HashMap::is_empty")]
-    pub extra_certificate_signer: HashMap<u32, Address>,
-=======
-    #[serde(default, skip_serializing_if = "crate::is_default")]
-    pub grpc: GrpcConfig,
->>>>>>> 9de9560a
 }
 
 impl Config {
