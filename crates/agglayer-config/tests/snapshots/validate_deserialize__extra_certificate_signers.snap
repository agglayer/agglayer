---
source: crates/agglayer-config/tests/validate_deserialize.rs
expression: config
---
prover-entrypoint = "http://127.0.0.1:8080"

[full-node-rpcs]

[l2]
rpc-timeout = "45s"

[proof-signers]

[log]
level = "info"
outputs = []
format = "pretty"

[rpc]
grpc-port = 9089
readrpc-port = 9090
admin-port = 9091
host = "0.0.0.0"
request-timeout = "3m"

[rate-limiting]
send-tx = "unlimited"

[rate-limiting.network]

[outbound.rpc.settle]
max-retries = 3
retry-interval = "7s"
confirmations = 1
settlement-timeout = "20m"

[outbound.rpc.settle.gas-price]
<<<<<<< HEAD
ceiling = "400gwei"
=======
ceiling = "100gwei"
>>>>>>> ae7cdf75

[l1]
chain-id = 1337
node-url = "http://zkevm-mock-l1-network:8545/"
ws-node-url = "ws://zkevm-mock-l1-network:8546/"
connect-attempt-timeout = "3s"
rollup-manager-contract = "0xb7f8bc63bbcad18155201308c8f3540b07f84f5e"
polygon-zkevm-global-exit-root-v2-contract = "0xb7f8bc63bbcad18155201308c8f3540b07f84f5e"
rpc-timeout = "45s"

[auth.local]
private-keys = []

[telemetry]
prometheus-addr = "0.0.0.0:3000"

[epoch.block-clock]
epoch-duration = 6
genesis-block = 0

[shutdown]
runtime-timeout = "5s"

[certificate-orchestrator]
input-backpressure-buffer-size = 1000

[certificate-orchestrator.prover.sp1-local]

[storage]
db-path = "./storage"

[extra-certificate-signer]
1337 = "0xabcdefabcdefabcdefabcdefabcdefabcdefabcd"<|MERGE_RESOLUTION|>--- conflicted
+++ resolved
@@ -35,11 +35,7 @@
 settlement-timeout = "20m"
 
 [outbound.rpc.settle.gas-price]
-<<<<<<< HEAD
-ceiling = "400gwei"
-=======
 ceiling = "100gwei"
->>>>>>> ae7cdf75
 
 [l1]
 chain-id = 1337
