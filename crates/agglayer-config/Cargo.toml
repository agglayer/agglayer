[package]
name = "agglayer-config"
version.workspace = true
edition.workspace = true

[dependencies]
alloy-primitives.workspace = true
humantime-serde = "1.1.1"
jsonrpsee.workspace = true
serde = { workspace = true, features = ["derive"] }
serde_with.workspace = true
thiserror.workspace = true
toml.workspace = true
tracing.workspace = true
tracing-appender.workspace = true
tracing-subscriber = { workspace = true, features = ["env-filter"] }
url = { workspace = true, features = ["serde"] }

<<<<<<< HEAD
agglayer-primitives.workspace = true
=======
agglayer-types.workspace = true
>>>>>>> fe37e7f0
agglayer-prover-config.workspace = true

[dev-dependencies]
insta = { workspace = true, features = ["toml", "redactions", "filters"] }
pretty_assertions = "1.4.0"
rstest.workspace = true
serde_json = { workspace = true }

[features]
default = []
testutils = []<|MERGE_RESOLUTION|>--- conflicted
+++ resolved
@@ -4,6 +4,7 @@
 edition.workspace = true
 
 [dependencies]
+dirs.workspace = true
 alloy-primitives.workspace = true
 humantime-serde = "1.1.1"
 jsonrpsee.workspace = true
@@ -16,12 +17,9 @@
 tracing-subscriber = { workspace = true, features = ["env-filter"] }
 url = { workspace = true, features = ["serde"] }
 
-<<<<<<< HEAD
 agglayer-primitives.workspace = true
-=======
+agglayer-prover-config.workspace = true
 agglayer-types.workspace = true
->>>>>>> fe37e7f0
-agglayer-prover-config.workspace = true
 
 [dev-dependencies]
 insta = { workspace = true, features = ["toml", "redactions", "filters"] }
