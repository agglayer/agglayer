#![allow(clippy::too_many_arguments)]

<<<<<<< HEAD
use agglayer_primitives::{Address, Digest, Signature, U256};
use agglayer_tries::proof::{SmtMerkleProof, SmtNonInclusionProof};
use bytemuck::{Pod, Zeroable};
use serde::Serialize;
use unified_bridge::{
    BridgeExit, Claim, ClaimFromMainnet, ClaimFromRollup, GlobalIndex, ImportedBridgeExit,
    L1InfoTreeLeaf, L1InfoTreeLeafInner, LETMerkleProof, LeafType, MerkleProof, NetworkId,
    TokenInfo,
=======
use agglayer_primitives::{Digest, U256};
use serde::{Deserialize, Serialize};
use unified_bridge::{
    BridgeExit, ImportedBridgeExit, ImportedBridgeExitCommitmentValues, NetworkId, TokenInfo,
>>>>>>> 374001dc
};

use crate::{
    aggchain_data::AggchainData, local_balance_tree::LocalBalancePath,
    nullifier_tree::NullifierPath,
};

/// Type aliases for semantic clarity and type safety
/// These make the code more readable by giving meaning to raw byte arrays
///
/// A 32-byte hash/digest value (same as Digest, but for zero-copy
/// compatibility) Used for hashes, roots, siblings, metadata hashes
pub type Hash256 = [u8; 32];

/// A 32-byte U256 value (for token amounts, balances)
/// This is the big-endian byte representation of a U256
pub type U256Bytes = [u8; 32];

/// A 20-byte Ethereum address (for token addresses, destination addresses)
/// This is the standard Ethereum address format
pub type AddressBytes = [u8; 20];

/// Type aliases for agglayer_tries proof types to improve readability
pub type BalanceMerkleProof = SmtMerkleProof<192>;
pub type NullifierNonInclusionProof = SmtNonInclusionProof<64>;

/// Constants for aggchain proof types to eliminate magic numbers
pub const AGGCHAIN_PROOF_TYPE_ECDSA: u8 = 0;
pub const AGGCHAIN_PROOF_TYPE_GENERIC: u8 = 1;

/// Constants for claim types to eliminate magic numbers
pub const CLAIM_TYPE_MAINNET: u8 = 0;
pub const CLAIM_TYPE_ROLLUP: u8 = 1;

/// Helper function to convert array of Digests to array of byte arrays
fn digest_array_to_bytes<const N: usize>(digests: &[Digest; N]) -> [[u8; 32]; N] {
    std::array::from_fn(|i| digests[i].0)
}

/// Helper function to convert array of byte arrays to array of Digests
fn bytes_array_to_digests<const N: usize>(bytes: &[[u8; 32]; N]) -> [Digest; N] {
    bytes.map(Digest)
}

// Static assertions for large structs that cannot use derive
// These ensure compile-time verification of struct sizes
const _BALANCE_MERKLE_PROOF_SIZE: () = {
    assert!(std::mem::size_of::<BalanceMerkleProofZeroCopy>() == 6144);
    assert!(std::mem::align_of::<BalanceMerkleProofZeroCopy>() == 1);
};

const _SMT_NON_INCLUSION_PROOF_SIZE: () = {
    assert!(std::mem::size_of::<SmtNonInclusionProofZeroCopy>() == 2052);
    assert!(std::mem::align_of::<SmtNonInclusionProofZeroCopy>() == 1);
};

const _CLAIM_ZERO_COPY_SIZE: () = {
    assert!(std::mem::size_of::<ClaimZeroCopy>() == 3592);
    assert!(std::mem::align_of::<ClaimZeroCopy>() == 1);
};

const _MULTI_BATCH_HEADER_SIZE: () = {
    assert!(std::mem::size_of::<MultiBatchHeaderZeroCopy>() == 248);
    assert!(std::mem::align_of::<MultiBatchHeaderZeroCopy>() == 8);
};

const _BRIDGE_EXIT_ZERO_COPY_SIZE: () = {
    assert!(std::mem::size_of::<BridgeExitZeroCopy>() == 116);
    assert!(std::mem::align_of::<BridgeExitZeroCopy>() == 4);
};

const _AGGCHAIN_DATA_ZERO_COPY_SIZE: () = {
    assert!(std::mem::size_of::<AggchainDataZeroCopy>() == 160);
    assert!(std::mem::align_of::<AggchainDataZeroCopy>() == 1);
};

/// Zero-copy compatible BridgeExit for bytemuck operations.
/// This is a fixed-size version that can be safely transmuted.
#[repr(C)]
#[derive(Clone, Copy, Debug, PartialEq, Eq, Pod, Zeroable)]
pub struct BridgeExitZeroCopy {
    /// Origin network (u32)
    pub origin_network: u32,
    /// Destination network (u32)
    pub dest_network: u32,
    /// Origin token address (20 bytes)
    pub origin_token_address: AddressBytes,
    /// Destination address (20 bytes)
    pub dest_address: AddressBytes,
    /// Amount (32 bytes) - big-endian U256 representation
    pub amount: U256Bytes,
    /// Metadata hash (32 bytes, 0 if None)
    pub metadata_hash: Hash256,
    /// Leaf type (u8: 0=Transfer, 1=Message)
    pub leaf_type: u8,
    /// Whether metadata is present (u8: 0=No metadata, 1=Has metadata)
    pub has_metadata: u8,
    /// Padding to ensure proper alignment for 4-byte boundaries.
    /// The leaf_type and has_metadata fields are 1 byte each, so we need 2
    /// bytes of padding to align the struct to 4-byte boundaries for
    /// optimal memory access.
    pub _padding: [u8; 2],
}

impl From<&BridgeExit> for BridgeExitZeroCopy {
    fn from(bridge_exit: &BridgeExit) -> Self {
        Self {
            origin_network: bridge_exit.token_info.origin_network.to_u32(),
            dest_network: bridge_exit.dest_network.to_u32(),
            origin_token_address: bridge_exit
                .token_info
                .origin_token_address
                .as_slice()
                .try_into()
                .unwrap(),
            dest_address: bridge_exit.dest_address.as_slice().try_into().unwrap(),
            amount: bridge_exit.amount.to_be_bytes(),
            metadata_hash: bridge_exit.metadata.unwrap_or_default().0,
            leaf_type: bridge_exit.leaf_type as u8,
            has_metadata: if bridge_exit.metadata.is_some() { 1 } else { 0 },
            _padding: [0; 2],
        }
    }
}

impl From<&BridgeExitZeroCopy> for BridgeExit {
    fn from(zc: &BridgeExitZeroCopy) -> Self {
        BridgeExit {
            leaf_type: zc.leaf_type.try_into().unwrap_or(LeafType::Transfer),
            token_info: TokenInfo {
                origin_network: NetworkId::new(zc.origin_network),
                origin_token_address: Address::new(zc.origin_token_address),
            },
            dest_network: NetworkId::new(zc.dest_network),
            dest_address: Address::from(zc.dest_address),
            amount: U256::from_be_bytes(zc.amount),
            metadata: if zc.has_metadata != 0 {
                Some(Digest(zc.metadata_hash))
            } else {
                None
            },
        }
    }
}

/// Zero-copy compatible TokenInfo for bytemuck operations.
#[repr(C)]
#[derive(Clone, Copy, Debug, PartialEq, Eq, Pod, Zeroable)]
pub struct TokenInfoZeroCopy {
    /// Origin network (u32)
    pub origin_network: u32,
    /// Origin token address (20 bytes)
    pub origin_token_address: AddressBytes,
}

impl From<&TokenInfo> for TokenInfoZeroCopy {
    fn from(token_info: &TokenInfo) -> Self {
        Self {
            origin_network: token_info.origin_network.to_u32(),
            origin_token_address: token_info
                .origin_token_address
                .as_slice()
                .try_into()
                .unwrap(),
        }
    }
}

impl From<&TokenInfoZeroCopy> for TokenInfo {
    fn from(zc: &TokenInfoZeroCopy) -> Self {
        TokenInfo {
            origin_network: NetworkId::new(zc.origin_network),
            origin_token_address: Address::from(zc.origin_token_address),
        }
    }
}

/// Zero-copy compatible ImportedBridgeExit for bytemuck operations.
/// This captures the essential fixed-size data from ImportedBridgeExit.
#[repr(C)]
#[derive(Clone, Copy, Debug, PartialEq, Eq, Pod, Zeroable)]
pub struct ImportedBridgeExitZeroCopy {
    /// Global index leaf_index (u32)
    pub global_index_index: u32,
    /// Global index rollup_index (u32) - this is what GlobalIndex::new()
    /// expects as first parameter
    pub global_index_rollup: u32,
    /// Bridge exit data (116 bytes)
    pub bridge_exit: BridgeExitZeroCopy,
    /// Claim data (3352 bytes)
    pub claim_data: ClaimZeroCopy,
    /// End padding to ensure the struct size is a multiple of 8 bytes.
    /// This ensures proper alignment when the struct is used in arrays or
    /// as part of larger structures. Total size: 3480 bytes.
    pub _end_padding: [u8; 4],
}

impl TryFrom<&ImportedBridgeExit> for ImportedBridgeExitZeroCopy {
    type Error = Box<dyn std::error::Error + Send + Sync>;

    fn try_from(imported_bridge_exit: &ImportedBridgeExit) -> Result<Self, Self::Error> {
        let claim_data = ClaimZeroCopy::from(&imported_bridge_exit.claim_data);

        let rollup_index = imported_bridge_exit.global_index.rollup_index().ok_or(
            "GlobalIndex rollup_index is None - this should not happen in rollup contexts",
        )?;

        Ok(Self {
            global_index_index: imported_bridge_exit.global_index.leaf_index(),
            global_index_rollup: rollup_index.to_u32(),
            bridge_exit: (&imported_bridge_exit.bridge_exit).into(),
            claim_data,
            _end_padding: [0; 4],
        })
    }
}

impl TryFrom<&ImportedBridgeExitZeroCopy> for ImportedBridgeExit {
    type Error = Box<dyn std::error::Error + Send + Sync>;

    fn try_from(zc: &ImportedBridgeExitZeroCopy) -> Result<Self, Self::Error> {
        let claim = Claim::try_from(&zc.claim_data)?;
        Ok(ImportedBridgeExit {
            bridge_exit: (&zc.bridge_exit).into(),
            claim_data: claim,
            global_index: GlobalIndex::new(
                NetworkId::new(zc.global_index_rollup),
                zc.global_index_index,
            ),
        })
    }
}

/// Helper struct for Hash256 chunks to work around bytemuck array size
/// limitations Using 32-element chunks as the largest safe size for bytemuck
/// derives
#[repr(C)]
#[derive(Clone, Copy, Debug, PartialEq, Eq, Pod, Zeroable)]
pub struct Hash256Chunk32(pub [Hash256; 32]);

/// Zero-copy compatible merkle proof types for specific depths.
/// These are newtype wrappers for the specific depths we actually use.
///
/// Balance merkle proof (192 siblings, 6144 bytes) - broken into 6 chunks of 32
#[repr(C)]
#[derive(Clone, Copy, Debug, PartialEq, Eq, Pod, Zeroable)]
pub struct BalanceMerkleProofZeroCopy {
    /// Siblings 0-31
    pub chunk1: Hash256Chunk32,
    /// Siblings 32-63
    pub chunk2: Hash256Chunk32,
    /// Siblings 64-95
    pub chunk3: Hash256Chunk32,
    /// Siblings 96-127
    pub chunk4: Hash256Chunk32,
    /// Siblings 128-159
    pub chunk5: Hash256Chunk32,
    /// Siblings 160-191
    pub chunk6: Hash256Chunk32,
}

/// LET merkle proof (32 siblings, 1024 bytes)
#[repr(C)]
#[derive(Clone, Copy, Debug, PartialEq, Eq, Pod, Zeroable)]
pub struct LETMerkleProofZeroCopy(pub [Hash256; 32]);

/// Helper function to convert BalanceMerkleProof to BalanceMerkleProofZeroCopy
fn balance_merkle_proof_to_zero_copy(proof: &BalanceMerkleProof) -> BalanceMerkleProofZeroCopy {
    let bytes = digest_array_to_bytes(&proof.siblings);

    // Split the 192-element array into 6 chunks of 32 elements each
    let chunk1 = std::array::from_fn(|i| bytes[i]);
    let chunk2 = std::array::from_fn(|i| bytes[32 + i]);
    let chunk3 = std::array::from_fn(|i| bytes[64 + i]);
    let chunk4 = std::array::from_fn(|i| bytes[96 + i]);
    let chunk5 = std::array::from_fn(|i| bytes[128 + i]);
    let chunk6 = std::array::from_fn(|i| bytes[160 + i]);

    BalanceMerkleProofZeroCopy {
        chunk1: Hash256Chunk32(chunk1),
        chunk2: Hash256Chunk32(chunk2),
        chunk3: Hash256Chunk32(chunk3),
        chunk4: Hash256Chunk32(chunk4),
        chunk5: Hash256Chunk32(chunk5),
        chunk6: Hash256Chunk32(chunk6),
    }
}

/// Helper function to convert BalanceMerkleProofZeroCopy to BalanceMerkleProof
fn balance_merkle_proof_from_zero_copy(zc: &BalanceMerkleProofZeroCopy) -> BalanceMerkleProof {
    // Reconstruct the 192-element array from 6 chunks
    let mut bytes = [[0u8; 32]; 192];
    bytes[0..32].copy_from_slice(&zc.chunk1.0);
    bytes[32..64].copy_from_slice(&zc.chunk2.0);
    bytes[64..96].copy_from_slice(&zc.chunk3.0);
    bytes[96..128].copy_from_slice(&zc.chunk4.0);
    bytes[128..160].copy_from_slice(&zc.chunk5.0);
    bytes[160..192].copy_from_slice(&zc.chunk6.0);

    BalanceMerkleProof {
        siblings: bytes_array_to_digests(&bytes),
    }
}

/// Helper function to convert LETMerkleProof to LETMerkleProofZeroCopy
fn let_merkle_proof_to_zero_copy(proof: &LETMerkleProof) -> LETMerkleProofZeroCopy {
    LETMerkleProofZeroCopy(digest_array_to_bytes(&proof.siblings))
}

/// Helper function to convert LETMerkleProofZeroCopy to LETMerkleProof
fn let_merkle_proof_from_zero_copy(zc: &LETMerkleProofZeroCopy) -> LETMerkleProof {
    LETMerkleProof {
        siblings: bytes_array_to_digests(&zc.0),
    }
}

/// Zero-copy compatible SmtNonInclusionProof for bytemuck operations.
/// This captures the variable-length siblings as fixed-size chunks with length
/// tracking. Now uses safe Pod/Zeroable derives by breaking large array into
/// chunks.
#[repr(C)]
#[derive(Clone, Copy, Debug, PartialEq, Eq, Pod, Zeroable)]
pub struct SmtNonInclusionProofZeroCopy {
    /// Number of actual siblings (u8, max 64)
    pub num_siblings: u8,
    /// Padding to ensure proper alignment for 4-byte boundaries.
    /// The num_siblings field is 1 byte, so we need 3 bytes of padding
    /// to align the siblings chunks to 4-byte boundaries for optimal memory
    /// access.
    pub _padding: [u8; 3],
    /// Siblings chunk 1 (elements 0-31)
    pub siblings_chunk1: Hash256Chunk32,
    /// Siblings chunk 2 (elements 32-63)
    pub siblings_chunk2: Hash256Chunk32,
}

impl From<&NullifierNonInclusionProof> for SmtNonInclusionProofZeroCopy {
    fn from(proof: &NullifierNonInclusionProof) -> Self {
        // Assert that we're not truncating data - this should never happen in practice
        // since SmtNonInclusionProof is designed to work with max 64 siblings
        assert!(
            proof.siblings.len() <= 64,
            "SmtNonInclusionProof cannot have more than 64 siblings, got {}",
            proof.siblings.len()
        );
        let num_siblings = proof.siblings.len() as u8;

        // Fill first chunk (elements 0-31)
        let chunk1 = std::array::from_fn(|i| {
            if i < num_siblings as usize {
                proof.siblings[i].0
            } else {
                [0u8; 32]
            }
        });

        // Fill second chunk (elements 32-63)
        let chunk2 = std::array::from_fn(|i| {
            let index = 32 + i;
            if index < num_siblings as usize {
                proof.siblings[index].0
            } else {
                [0u8; 32]
            }
        });

        Self {
            num_siblings,
            _padding: [0; 3],
            siblings_chunk1: Hash256Chunk32(chunk1),
            siblings_chunk2: Hash256Chunk32(chunk2),
        }
    }
}

impl From<&SmtNonInclusionProofZeroCopy> for NullifierNonInclusionProof {
    fn from(zc: &SmtNonInclusionProofZeroCopy) -> Self {
        // Assert that num_siblings doesn't exceed the maximum capacity
        // This should never happen if the zero-copy struct was created correctly
        assert!(
            zc.num_siblings <= 64,
            "SmtNonInclusionProofZeroCopy cannot have more than 64 siblings, got {}",
            zc.num_siblings
        );

        let num_siblings = zc.num_siblings as usize;
        let mut siblings = Vec::with_capacity(num_siblings);

        // Collect from first chunk (0-31)
        for i in 0..std::cmp::min(32, num_siblings) {
            siblings.push(Digest(zc.siblings_chunk1.0[i]));
        }

        // Collect from second chunk (32-63) if needed
        if num_siblings > 32 {
            for i in 0..(num_siblings - 32) {
                siblings.push(Digest(zc.siblings_chunk2.0[i]));
            }
        }

        NullifierNonInclusionProof { siblings }
    }
}

/// Zero-copy compatible MerkleProof for bytemuck operations.
#[repr(C)]
#[derive(Clone, Copy, Debug, PartialEq, Eq, Pod, Zeroable)]
pub struct MerkleProofZeroCopy {
    /// Proof data (1024 bytes)
    pub proof: LETMerkleProofZeroCopy,
    /// Root (32 bytes)
    pub root: Hash256,
}

impl From<&MerkleProof> for MerkleProofZeroCopy {
    fn from(proof: &MerkleProof) -> Self {
        Self {
            proof: let_merkle_proof_to_zero_copy(&proof.proof),
            root: proof.root.0,
        }
    }
}

impl From<&MerkleProofZeroCopy> for MerkleProof {
    fn from(zc: &MerkleProofZeroCopy) -> Self {
        MerkleProof {
            proof: let_merkle_proof_from_zero_copy(&zc.proof),
            root: Digest(zc.root),
        }
    }
}

/// Zero-copy compatible L1InfoTreeLeafInner for bytemuck operations.
#[repr(C)]
#[derive(Clone, Copy, Debug, PartialEq, Eq, Pod, Zeroable)]
pub struct L1InfoTreeLeafInnerZeroCopy {
    /// Block hash (32 bytes)
    pub block_hash: Hash256,
    /// Timestamp (u64)
    pub timestamp: u64,
    /// Global exit root (32 bytes)
    pub global_exit_root: Hash256,
}

impl From<&L1InfoTreeLeafInner> for L1InfoTreeLeafInnerZeroCopy {
    fn from(inner: &L1InfoTreeLeafInner) -> Self {
        Self {
            block_hash: inner.block_hash.0,
            timestamp: inner.timestamp,
            global_exit_root: inner.global_exit_root.0,
        }
    }
}

impl From<&L1InfoTreeLeafInnerZeroCopy> for L1InfoTreeLeafInner {
    fn from(zc: &L1InfoTreeLeafInnerZeroCopy) -> Self {
        L1InfoTreeLeafInner {
            block_hash: Digest(zc.block_hash),
            timestamp: zc.timestamp,
            global_exit_root: Digest(zc.global_exit_root),
        }
    }
}

/// Zero-copy compatible L1InfoTreeLeaf for bytemuck operations.
#[repr(C)]
#[derive(Clone, Copy, Debug, PartialEq, Eq, Pod, Zeroable)]
pub struct L1InfoTreeLeafZeroCopy {
    /// L1 info tree index (u32)
    pub l1_info_tree_index: u32,
    /// Padding to ensure proper alignment for the inner struct.
    /// The L1InfoTreeLeafInnerZeroCopy contains a u64 timestamp field which
    /// requires 8-byte alignment. This 4-byte padding ensures the inner struct
    /// starts at an 8-byte boundary for optimal memory access.
    pub _padding: [u8; 4],
    /// RER (32 bytes)
    pub rer: Hash256,
    /// MER (32 bytes)
    pub mer: Hash256,
    /// Inner data (72 bytes)
    pub inner: L1InfoTreeLeafInnerZeroCopy,
}

impl From<&L1InfoTreeLeaf> for L1InfoTreeLeafZeroCopy {
    fn from(leaf: &L1InfoTreeLeaf) -> Self {
        Self {
            l1_info_tree_index: leaf.l1_info_tree_index,
            _padding: [0; 4],
            rer: leaf.rer.0,
            mer: leaf.mer.0,
            inner: (&leaf.inner).into(),
        }
    }
}

impl From<&L1InfoTreeLeafZeroCopy> for L1InfoTreeLeaf {
    fn from(zc: &L1InfoTreeLeafZeroCopy) -> Self {
        L1InfoTreeLeaf {
            l1_info_tree_index: zc.l1_info_tree_index,
            rer: Digest(zc.rer),
            mer: Digest(zc.mer),
            inner: (&zc.inner).into(),
        }
    }
}

/// Zero-copy compatible ClaimFromMainnet for bytemuck operations.
#[repr(C)]
#[derive(Clone, Copy, Debug, PartialEq, Eq, Pod, Zeroable)]
pub struct ClaimFromMainnetZeroCopy {
    /// Proof leaf MER (1056 bytes)
    pub proof_leaf_mer: MerkleProofZeroCopy,
    /// Proof GER L1 root (1056 bytes)
    pub proof_ger_l1root: MerkleProofZeroCopy,
    /// L1 leaf (176 bytes)
    pub l1_leaf: L1InfoTreeLeafZeroCopy,
}

impl From<&ClaimFromMainnet> for ClaimFromMainnetZeroCopy {
    fn from(claim: &ClaimFromMainnet) -> Self {
        Self {
            proof_leaf_mer: (&claim.proof_leaf_mer).into(),
            proof_ger_l1root: (&claim.proof_ger_l1root).into(),
            l1_leaf: (&claim.l1_leaf).into(),
        }
    }
}

impl From<&ClaimFromMainnetZeroCopy> for ClaimFromMainnet {
    fn from(zc: &ClaimFromMainnetZeroCopy) -> Self {
        ClaimFromMainnet {
            proof_leaf_mer: (&zc.proof_leaf_mer).into(),
            proof_ger_l1root: (&zc.proof_ger_l1root).into(),
            l1_leaf: (&zc.l1_leaf).into(),
        }
    }
}

/// Zero-copy compatible ClaimFromRollup for bytemuck operations.
#[repr(C)]
#[derive(Clone, Copy, Debug, PartialEq, Eq, Pod, Zeroable)]
pub struct ClaimFromRollupZeroCopy {
    /// Proof from bridge exit leaf to LER (1056 bytes)
    pub proof_leaf_ler: MerkleProofZeroCopy,
    /// Proof from LER to RER (1056 bytes)
    pub proof_ler_rer: MerkleProofZeroCopy,
    /// Proof from GER to L1Root (1056 bytes)
    pub proof_ger_l1root: MerkleProofZeroCopy,
    /// L1 leaf (176 bytes)
    pub l1_leaf: L1InfoTreeLeafZeroCopy,
}

impl From<&ClaimFromRollup> for ClaimFromRollupZeroCopy {
    fn from(claim: &ClaimFromRollup) -> Self {
        Self {
            proof_leaf_ler: (&claim.proof_leaf_ler).into(),
            proof_ler_rer: (&claim.proof_ler_rer).into(),
            proof_ger_l1root: (&claim.proof_ger_l1root).into(),
            l1_leaf: (&claim.l1_leaf).into(),
        }
    }
}

impl From<&ClaimFromRollupZeroCopy> for ClaimFromRollup {
    fn from(zc: &ClaimFromRollupZeroCopy) -> Self {
        ClaimFromRollup {
            proof_leaf_ler: (&zc.proof_leaf_ler).into(),
            proof_ler_rer: (&zc.proof_ler_rer).into(),
            proof_ger_l1root: (&zc.proof_ger_l1root).into(),
            l1_leaf: (&zc.l1_leaf).into(),
        }
    }
}

/// Helper struct for claim data chunks to work around bytemuck array size
/// limitations Using 256-byte chunks as a reasonable size for bytemuck derives
#[repr(C)]
#[derive(Clone, Copy, Debug, PartialEq, Eq, Pod, Zeroable)]
pub struct ClaimDataChunk256(pub [u8; 256]);

/// Zero-copy compatible Claim for bytemuck operations.
/// This union-like structure can hold either Mainnet or Rollup claim data.
/// Now uses safe Pod/Zeroable derives by breaking large array into chunks.
#[repr(C)]
#[derive(Clone, Copy, Debug, PartialEq, Eq, Pod, Zeroable)]
pub struct ClaimZeroCopy {
    /// Claim type (u8: 0=Mainnet, 1=Rollup)
    pub claim_type: u8,
    /// Padding to ensure proper alignment for 8-byte boundaries.
    /// The claim_type field is 1 byte, so we need 7 bytes of padding
    /// to align the claim_data chunks to 8-byte boundaries for optimal memory
    /// access.
    pub _padding: [u8; 7],
    /// Union of claim data broken into 14 chunks of 256 bytes each
    /// Total: 14 * 256 = 3584 bytes (vs original 3344, providing 240 bytes
    /// buffer) Mainnet: 2288 bytes (uses ~9 chunks), Rollup: 3344 bytes
    /// (uses ~14 chunks)
    pub chunk1: ClaimDataChunk256,
    pub chunk2: ClaimDataChunk256,
    pub chunk3: ClaimDataChunk256,
    pub chunk4: ClaimDataChunk256,
    pub chunk5: ClaimDataChunk256,
    pub chunk6: ClaimDataChunk256,
    pub chunk7: ClaimDataChunk256,
    pub chunk8: ClaimDataChunk256,
    pub chunk9: ClaimDataChunk256,
    pub chunk10: ClaimDataChunk256,
    pub chunk11: ClaimDataChunk256,
    pub chunk12: ClaimDataChunk256,
    pub chunk13: ClaimDataChunk256,
    pub chunk14: ClaimDataChunk256,
}

impl From<&Claim> for ClaimZeroCopy {
    fn from(claim: &Claim) -> Self {
        match claim {
            Claim::Mainnet(mainnet_claim) => {
                let mainnet_zero_copy = ClaimFromMainnetZeroCopy::from(&**mainnet_claim);
                let mainnet_bytes = bytemuck::bytes_of(&mainnet_zero_copy);

                // Distribute bytes across chunks
                let chunks = Self::bytes_to_chunks(mainnet_bytes);

                Self {
                    claim_type: CLAIM_TYPE_MAINNET,
                    _padding: [0; 7],
                    chunk1: chunks[0],
                    chunk2: chunks[1],
                    chunk3: chunks[2],
                    chunk4: chunks[3],
                    chunk5: chunks[4],
                    chunk6: chunks[5],
                    chunk7: chunks[6],
                    chunk8: chunks[7],
                    chunk9: chunks[8],
                    chunk10: chunks[9],
                    chunk11: chunks[10],
                    chunk12: chunks[11],
                    chunk13: chunks[12],
                    chunk14: chunks[13],
                }
            }
            Claim::Rollup(rollup_claim) => {
                let rollup_zero_copy = ClaimFromRollupZeroCopy::from(&**rollup_claim);
                let rollup_bytes = bytemuck::bytes_of(&rollup_zero_copy);

                // Distribute bytes across chunks
                let chunks = Self::bytes_to_chunks(rollup_bytes);

                Self {
                    claim_type: CLAIM_TYPE_ROLLUP,
                    _padding: [0; 7],
                    chunk1: chunks[0],
                    chunk2: chunks[1],
                    chunk3: chunks[2],
                    chunk4: chunks[3],
                    chunk5: chunks[4],
                    chunk6: chunks[5],
                    chunk7: chunks[6],
                    chunk8: chunks[7],
                    chunk9: chunks[8],
                    chunk10: chunks[9],
                    chunk11: chunks[10],
                    chunk12: chunks[11],
                    chunk13: chunks[12],
                    chunk14: chunks[13],
                }
            }
        }
    }
}

impl ClaimZeroCopy {
    /// Helper function to convert bytes to chunks
    fn bytes_to_chunks(bytes: &[u8]) -> [ClaimDataChunk256; 14] {
        let mut chunks = [ClaimDataChunk256([0u8; 256]); 14];

        for (chunk_idx, chunk) in chunks.iter_mut().enumerate() {
            let start = chunk_idx * 256;
            let end = std::cmp::min(start + 256, bytes.len());

            if start < bytes.len() {
                let copy_len = end - start;
                chunk.0[..copy_len].copy_from_slice(&bytes[start..end]);
            }
            // Remaining bytes in chunk are already zeroed
        }

        chunks
    }

    /// Helper function to convert chunks back to bytes
    fn chunks_to_bytes(&self, data_len: usize) -> Vec<u8> {
        let chunks = [
            &self.chunk1,
            &self.chunk2,
            &self.chunk3,
            &self.chunk4,
            &self.chunk5,
            &self.chunk6,
            &self.chunk7,
            &self.chunk8,
            &self.chunk9,
            &self.chunk10,
            &self.chunk11,
            &self.chunk12,
            &self.chunk13,
            &self.chunk14,
        ];

        let mut result = Vec::with_capacity(data_len);
        let mut remaining = data_len;

        for chunk in chunks.iter() {
            if remaining == 0 {
                break;
            }

            let copy_len = std::cmp::min(256, remaining);
            result.extend_from_slice(&chunk.0[..copy_len]);
            remaining -= copy_len;
        }

        result
    }
}

impl TryFrom<&ClaimZeroCopy> for Claim {
    type Error = Box<dyn std::error::Error + Send + Sync>;

    fn try_from(zc: &ClaimZeroCopy) -> Result<Self, Self::Error> {
        match zc.claim_type {
            CLAIM_TYPE_MAINNET => {
                // Mainnet claim
                let mainnet_size = std::mem::size_of::<ClaimFromMainnetZeroCopy>();
                let claim_bytes = zc.chunks_to_bytes(mainnet_size);
                let mainnet_zero_copy = bytemuck::pod_read_unaligned::<ClaimFromMainnetZeroCopy>(
                    &claim_bytes[..mainnet_size],
                );
                Ok(Claim::Mainnet(Box::new((&mainnet_zero_copy).into())))
            }
            CLAIM_TYPE_ROLLUP => {
                // Rollup claim
                let rollup_size = std::mem::size_of::<ClaimFromRollupZeroCopy>();
                let claim_bytes = zc.chunks_to_bytes(rollup_size);
                let rollup_zero_copy = bytemuck::pod_read_unaligned::<ClaimFromRollupZeroCopy>(
                    &claim_bytes[..rollup_size],
                );
                Ok(Claim::Rollup(Box::new((&rollup_zero_copy).into())))
            }
            _ => Err("Invalid claim type".into()),
        }
    }
}

/// Zero-copy compatible balance proof entry for bytemuck operations.
/// Note: This only captures the fixed-size parts, Merkle proofs would need
/// separate handling.
#[repr(C)]
#[derive(Clone, Copy, Debug, PartialEq, Eq, Pod, Zeroable)]
pub struct BalanceProofEntryZeroCopy {
    /// Token info (24 bytes)
    pub token_info: TokenInfoZeroCopy,
    /// Balance amount (32 bytes) - big-endian U256 representation
    pub balance: U256Bytes,
    /// Padding to ensure proper alignment for 8-byte boundaries.
    /// The token_info is 24 bytes and balance is 32 bytes, totaling 56 bytes.
    /// 8 bytes of padding align the struct to 8-byte boundaries for optimal
    /// memory access. Total size: 64 bytes.
    pub _padding: [u8; 8],
}

/// Helper struct for ECDSA signer data (20 bytes)
#[repr(C)]
#[derive(Clone, Copy, Debug, PartialEq, Eq, Pod, Zeroable)]
pub struct EcdsaSignerData([u8; 20]);

/// Helper struct for ECDSA signature data (64 bytes for r,s + 1 byte for v)
/// Split into two parts to work around bytemuck array size limitations
#[repr(C)]
#[derive(Clone, Copy, Debug, PartialEq, Eq, Pod, Zeroable)]
pub struct EcdsaSignatureData {
    /// First 64 bytes of signature (r and s values)
    pub rs_data: [u8; 64],
    /// Last byte of signature (v value)
    pub v_data: u8,
}

/// Helper struct for Generic aggchain params (32 bytes)
#[repr(C)]
#[derive(Clone, Copy, Debug, PartialEq, Eq, Pod, Zeroable)]
pub struct GenericParamsData([u8; 32]);

/// Helper struct for Generic vkey data (32 bytes = 8 * u32)
#[repr(C)]
#[derive(Clone, Copy, Debug, PartialEq, Eq, Pod, Zeroable)]
pub struct GenericVkeyData([u8; 32]);

/// Zero-copy compatible AggchainData for bytemuck operations.
/// This captures the fixed-size data from AggchainData variants.
/// Now uses smaller component structs to avoid unsafe implementations.
#[repr(C)]
#[derive(Clone, Copy, Debug, PartialEq, Eq, Pod, Zeroable)]
pub struct AggchainDataZeroCopy {
    /// Aggchain proof type (u8: 0=ECDSA, 1=Generic)
    pub aggchain_proof_type: u8,
    /// Padding to ensure proper alignment for 8-byte boundaries.
    /// The aggchain_proof_type field is 1 byte, so we need 7 bytes of padding
    /// to align the data fields to 8-byte boundaries for optimal memory access.
    pub _padding: [u8; 7],
    /// ECDSA signer data (used when type=0, 20 bytes)
    pub ecdsa_signer: EcdsaSignerData,
    /// ECDSA signature data (used when type=0, 65 bytes)
    pub ecdsa_signature: EcdsaSignatureData,
    /// Generic params data (used when type=1, 32 bytes)
    pub generic_params: GenericParamsData,
    /// Generic vkey data (used when type=1, 32 bytes)
    pub generic_vkey: GenericVkeyData,
    /// End padding to ensure the struct size is a multiple of 8 bytes.
    /// Total size: 1+7+20+65+32+32+3 = 160 bytes (multiple of 8).
    /// This is larger than the previous 96 bytes but eliminates unsafe code.
    pub _end_padding: [u8; 3],
}

impl From<&AggchainData> for AggchainDataZeroCopy {
    fn from(aggchain_data: &AggchainData) -> Self {
        match aggchain_data {
            AggchainData::ECDSA { signer, signature } => {
                // Copy signer address (20 bytes)
                let mut ecdsa_signer_data = [0u8; 20];
                ecdsa_signer_data.copy_from_slice(signer.as_slice());

                // Copy signature bytes (65 bytes)
                let sig_bytes = signature.as_bytes();
                let mut rs_data = [0u8; 64];
                rs_data.copy_from_slice(&sig_bytes[..64]);
                let v_data = sig_bytes[64];

                Self {
                    aggchain_proof_type: AGGCHAIN_PROOF_TYPE_ECDSA,
                    _padding: [0; 7],
                    ecdsa_signer: EcdsaSignerData(ecdsa_signer_data),
                    ecdsa_signature: EcdsaSignatureData { rs_data, v_data },
                    generic_params: GenericParamsData([0; 32]), // Unused for ECDSA
                    generic_vkey: GenericVkeyData([0; 32]),     // Unused for ECDSA
                    _end_padding: [0; 3],
                }
            }
            AggchainData::Generic {
                aggchain_params,
                aggchain_vkey,
            } => {
                // Copy aggchain_params (32 bytes)
                let mut generic_params_data = [0u8; 32];
                generic_params_data.copy_from_slice(aggchain_params.as_slice());

                // Convert vkey from [u32; 8] to bytes using bytemuck
                let vkey_bytes = bytemuck::cast_slice::<u32, u8>(aggchain_vkey);
                let mut generic_vkey_data = [0u8; 32];
                generic_vkey_data.copy_from_slice(vkey_bytes);

                Self {
                    aggchain_proof_type: AGGCHAIN_PROOF_TYPE_GENERIC,
                    _padding: [0; 7],
                    ecdsa_signer: EcdsaSignerData([0; 20]), // Unused for Generic
                    ecdsa_signature: EcdsaSignatureData {
                        rs_data: [0; 64],
                        v_data: 0,
                    }, // Unused for Generic
                    generic_params: GenericParamsData(generic_params_data),
                    generic_vkey: GenericVkeyData(generic_vkey_data),
                    _end_padding: [0; 3],
                }
            }
        }
    }
}

impl TryFrom<&AggchainDataZeroCopy> for AggchainData {
    type Error = Box<dyn std::error::Error + Send + Sync>;

    fn try_from(zero_copy: &AggchainDataZeroCopy) -> Result<Self, Self::Error> {
        match zero_copy.aggchain_proof_type {
            AGGCHAIN_PROOF_TYPE_ECDSA => {
                // ECDSA - reconstruct signer and signature from dedicated fields
                let signer = Address::from(zero_copy.ecdsa_signer.0);

                // Reconstruct the 65-byte signature from rs_data + v_data
                let mut sig_bytes = [0u8; 65];
                sig_bytes[..64].copy_from_slice(&zero_copy.ecdsa_signature.rs_data);
                sig_bytes[64] = zero_copy.ecdsa_signature.v_data;

                let signature = Signature::try_from(&sig_bytes[..])
                    .map_err(|e| format!("Failed to parse signature: {e}"))?;
                Ok(AggchainData::ECDSA { signer, signature })
            }
            AGGCHAIN_PROOF_TYPE_GENERIC => {
                // Generic - reconstruct params and vkey from dedicated fields
                let aggchain_params = Digest::from(zero_copy.generic_params.0);
                // Reconstruct vkey from bytes using bytemuck
                let aggchain_vkey = bytemuck::cast::<[u8; 32], [u32; 8]>(zero_copy.generic_vkey.0);
                Ok(AggchainData::Generic {
                    aggchain_params,
                    aggchain_vkey,
                })
            }
            _ => Err(format!(
                "Invalid aggchain proof type: {}",
                zero_copy.aggchain_proof_type
            )
            .into()),
        }
    }
}

/// Zero-copy representation of MultiBatchHeader for bytemuck operations.
/// This struct has a stable C-compatible memory layout with fixed-size fields
/// and offsets to variable-length data.
#[repr(C)]
#[derive(Clone, Copy, Debug, PartialEq, Eq, Pod, Zeroable)]
pub struct MultiBatchHeaderZeroCopy {
    /// Current certificate height of the L2 chain (u64)
    pub height: u64,
    /// Network that emitted this MultiBatchHeader (u32)
    pub origin_network: u32,
    /// Number of bridge exits (u32)
    pub bridge_exits_count: u32,
    /// Number of imported bridge exits (u32)
    pub imported_bridge_exits_count: u32,
    /// Number of balance proofs (u32)
    pub balances_proofs_count: u32,
    /// Previous pessimistic root (32 bytes)
    pub prev_pessimistic_root: Hash256,
    /// L1 info root used to import bridge exits (32 bytes)
    pub l1_info_root: Hash256,
    /// Aggchain proof data (zero-copy struct)
    pub aggchain_proof: AggchainDataZeroCopy,
}

/// Represents the chain state transition for the pessimistic proof.
<<<<<<< HEAD
#[derive(Clone, Debug, Serialize)]
=======
#[derive(Clone, Debug, Serialize, Deserialize)]
>>>>>>> 374001dc
pub struct MultiBatchHeader {
    /// Network that emitted this [MultiBatchHeader].
    pub origin_network: NetworkId,
    /// Current certificate height of the L2 chain.
    pub height: u64,
    /// Previous pessimistic root.
    pub prev_pessimistic_root: Digest,
    /// List of bridge exits created in this batch.
    pub bridge_exits: Vec<BridgeExit>,
    /// List of imported bridge exits claimed in this batch.
    pub imported_bridge_exits: Vec<(ImportedBridgeExit, NullifierPath)>,
    /// L1 info root used to import bridge exits.
    pub l1_info_root: Digest,
    /// Token balances of the origin network before processing bridge events,
    /// with Merkle proofs of these balances in the local balance tree.
<<<<<<< HEAD
    pub balances_proofs: Vec<(TokenInfo, (U256, LocalBalancePath))>,
    /// Aggchain proof.
    pub aggchain_proof: AggchainData,
}

impl From<&MultiBatchHeader> for MultiBatchHeaderZeroCopy {
    fn from(self_: &MultiBatchHeader) -> Self {
        MultiBatchHeaderZeroCopy {
            height: self_.height,
            origin_network: self_.origin_network.to_u32(),
            bridge_exits_count: self_.bridge_exits.len() as u32,
            imported_bridge_exits_count: self_.imported_bridge_exits.len() as u32,
            balances_proofs_count: self_.balances_proofs.len() as u32,
            prev_pessimistic_root: self_.prev_pessimistic_root.0,
            l1_info_root: self_.l1_info_root.0,
            aggchain_proof: (&self_.aggchain_proof).into(),
        }
    }
}

impl TryFrom<&MultiBatchHeaderZeroCopy> for MultiBatchHeader {
    type Error = Box<dyn std::error::Error + Send + Sync>;

    fn try_from(zero_copy: &MultiBatchHeaderZeroCopy) -> Result<Self, Self::Error> {
        let origin_network = NetworkId::new(zero_copy.origin_network);
        let prev_pessimistic_root = Digest(zero_copy.prev_pessimistic_root);
        let l1_info_root = Digest(zero_copy.l1_info_root);

        let aggchain_proof = AggchainData::try_from(&zero_copy.aggchain_proof)?;

        Ok(MultiBatchHeader {
            origin_network,
            height: zero_copy.height,
            prev_pessimistic_root,
            bridge_exits: Vec::new(), // Should be deserialized separately for full data integrity
            imported_bridge_exits: Vec::new(), /* Should be deserialized separately for full data
                                       * integrity */
            l1_info_root,
            balances_proofs: Vec::new(), /* Should be deserialized separately for full data
                                          * integrity */
            aggchain_proof,
        })
    }
}

/// This struct contains all the byte arrays needed for zero-copy
/// serialization of a MultiBatchHeader.
#[derive(Debug, Clone)]
pub struct ZeroCopyComponents {
    /// Serialized header bytes
    pub header_bytes: Vec<u8>,
    /// Serialized bridge exits bytes
    pub bridge_exits_bytes: Vec<u8>,
    /// Serialized imported bridge exits bytes
    pub imported_bridge_exits_bytes: Vec<u8>,
    /// Serialized nullifier paths bytes
    pub nullifier_paths_bytes: Vec<u8>,
    /// Serialized balance proofs bytes
    pub balances_proofs_bytes: Vec<u8>,
    /// Serialized balance merkle paths bytes
    pub balance_merkle_paths_bytes: Vec<u8>,
}

// Specific implementation for MultiBatchHeader with zero-copy component helpers
impl MultiBatchHeader {
    /// Verify that `bytes.len()` is exactly `size_of::<T>()` for a single
    /// struct.
    fn verify_exact_struct_len<T>(
        bytes: &[u8],
        label: &str,
    ) -> Result<(), Box<dyn std::error::Error + Send + Sync>> {
        let expected_len = std::mem::size_of::<T>();
        if bytes.len() != expected_len {
            return Err(format!(
                "{label}: invalid length {}, expected {}",
                bytes.len(),
                expected_len
            )
            .into());
        }
        Ok(())
    }

    /// Reconstruct a MultiBatchHeaderRef (borrowed view) from zero-copy
    /// components. This is the complete reconstruction pattern used in SP1
    /// zkvm environments. Returns a borrowed view to avoid allocations for
    /// variable fields.
    pub fn from_zero_copy_components<'a>(
        header_bytes: &'a [u8],
        bridge_exits_bytes: &'a [u8],
        imported_bridge_exits_bytes: &'a [u8],
        nullifier_paths_bytes: &'a [u8],
        balances_proofs_bytes: &'a [u8],
        balance_merkle_paths_bytes: &'a [u8],
    ) -> Result<MultiBatchHeaderRef<'a>, Box<dyn std::error::Error + Send + Sync>> {
        // 1) Validate header blob size matches exactly one header
        Self::verify_exact_struct_len::<MultiBatchHeaderZeroCopy>(header_bytes, "header_bytes")?;

        // Deserialize header using pod_read_unaligned for robustness against alignment
        // issues
        let header_zero_copy =
            bytemuck::pod_read_unaligned::<MultiBatchHeaderZeroCopy>(header_bytes);

        // 2) Create borrowed slices for zero-copy components using try_cast_slice first
        // Doing this before count validation ensures that alignment/multiple-of-size
        // errors surface as casting errors (as expected by tests), rather than
        // length errors.
        let be_count = header_zero_copy.bridge_exits_count as usize;
        let ibe_count = header_zero_copy.imported_bridge_exits_count as usize;
        let bp_count = header_zero_copy.balances_proofs_count as usize;

        let bridge_exits: &'a [BridgeExitZeroCopy] = if bridge_exits_bytes.is_empty() {
            &[]
        } else {
            bytemuck::try_cast_slice(bridge_exits_bytes)
                .map_err(|e| format!("Failed to cast bridge_exits_bytes: {e}"))?
        };

        let imported_bridge_exits: &'a [ImportedBridgeExitZeroCopy] =
            if imported_bridge_exits_bytes.is_empty() {
                &[]
            } else {
                bytemuck::try_cast_slice(imported_bridge_exits_bytes)
                    .map_err(|e| format!("Failed to cast imported_bridge_exits_bytes: {e}"))?
            };

        let nullifier_paths: &'a [SmtNonInclusionProofZeroCopy] =
            if nullifier_paths_bytes.is_empty() {
                &[]
            } else {
                bytemuck::try_cast_slice(nullifier_paths_bytes)
                    .map_err(|e| format!("Failed to cast nullifier_paths_bytes: {e}"))?
            };

        let balances_proofs: &'a [BalanceProofEntryZeroCopy] = if balances_proofs_bytes.is_empty() {
            &[]
        } else {
            bytemuck::try_cast_slice(balances_proofs_bytes)
                .map_err(|e| format!("Failed to cast balances_proofs_bytes: {e}"))?
        };

        let balance_merkle_paths: &'a [BalanceMerkleProofZeroCopy] =
            if balance_merkle_paths_bytes.is_empty() {
                &[]
            } else {
                bytemuck::try_cast_slice(balance_merkle_paths_bytes)
                    .map_err(|e| format!("Failed to cast balance_merkle_paths_bytes: {e}"))?
            };

        // 3) Cross-validate array counts where required using the casted slice lengths
        if bridge_exits.len() != be_count {
            return Err(format!(
                "bridge_exits_bytes count {} does not match bridge_exits_count {}",
                bridge_exits.len(),
                be_count
            )
            .into());
        }
        if imported_bridge_exits.len() != ibe_count {
            return Err(format!(
                "imported_bridge_exits_bytes count {} does not match imported_bridge_exits_count \
                 {}",
                imported_bridge_exits.len(),
                ibe_count
            )
            .into());
        }
        if balances_proofs.len() != bp_count {
            return Err(format!(
                "balances_proofs_bytes count {} does not match balances_proofs_count {}",
                balances_proofs.len(),
                bp_count
            )
            .into());
        }

        // For nullifier_paths and balance_merkle_paths, derive counts from the slice
        // lengths
        let derived_nullifier_count = nullifier_paths.len();
        let derived_balance_paths_count = balance_merkle_paths.len();

        if derived_nullifier_count != ibe_count {
            return Err(format!(
                "nullifier_paths_bytes count {} does not match imported_bridge_exits_count {}",
                derived_nullifier_count, ibe_count
            )
            .into());
        }
        if derived_balance_paths_count != bp_count {
            return Err(format!(
                "balance_merkle_paths_bytes count {} does not match balances_proofs_count {}",
                derived_balance_paths_count, bp_count
            )
            .into());
        }

        // 5) has_metadata consistency check: if has_metadata == 0 then metadata_hash
        //    must be 0s. Also validate leaf_type discriminants.
        for (idx, be) in bridge_exits.iter().enumerate() {
            if be.has_metadata == 0 && be.metadata_hash != [0u8; 32] {
                return Err(format!(
                    "bridge_exits_bytes[{}]: has_metadata=0 but metadata_hash is non-zero",
                    idx
                )
                .into());
            }
            <LeafType as core::convert::TryFrom<u8>>::try_from(be.leaf_type).map_err(|_| {
                format!(
                    "bridge_exits_bytes[{}]: invalid leaf_type {}",
                    idx, be.leaf_type
                )
            })?;
        }

        // has_metadata consistency for imported bridge exits' inner bridge_exit too
        // and validate leaf_type for nested bridge exits
        for (idx, ibe) in imported_bridge_exits.iter().enumerate() {
            let be = &ibe.bridge_exit;
            if be.has_metadata == 0 && be.metadata_hash != [0u8; 32] {
                return Err(format!(
                    "imported_bridge_exits_bytes[{}].bridge_exit: has_metadata=0 but \
                     metadata_hash is non-zero",
                    idx
                )
                .into());
            }
            <LeafType as core::convert::TryFrom<u8>>::try_from(be.leaf_type).map_err(|_| {
                format!(
                    "imported_bridge_exits_bytes[{}]: invalid leaf_type {}",
                    idx, be.leaf_type
                )
            })?;
        }

        // 6) Validate SmtNonInclusionProofZeroCopy.num_siblings bounds (avoid asserts)
        for (idx, np) in nullifier_paths.iter().enumerate() {
            if np.num_siblings == 0 || np.num_siblings > 64 {
                return Err(format!(
                    "nullifier_paths_bytes[{}]: num_siblings={} out of bounds (expected 1..=64)",
                    idx, np.num_siblings
                )
                .into());
            }
        }

        // Extract aggchain_proof from header
        let aggchain_proof = AggchainData::try_from(&header_zero_copy.aggchain_proof)?;

        // Reconstruct the MultiBatchHeaderRef from zero-copy components
        let origin_network = NetworkId::new(header_zero_copy.origin_network);
        let prev_pessimistic_root = Digest(header_zero_copy.prev_pessimistic_root);
        let l1_info_root = Digest(header_zero_copy.l1_info_root);

        Ok(MultiBatchHeaderRef {
            origin_network,
            height: header_zero_copy.height,
            prev_pessimistic_root,
            bridge_exits,
            imported_bridge_exits,
            nullifier_paths,
            l1_info_root,
            balances_proofs,
            balance_merkle_paths,
            aggchain_proof,
        })
    }

    /// Prepare zero-copy components for serialization.
    /// This returns all the components needed for zero-copy serialization.
    pub fn to_zero_copy_components(
        &self,
    ) -> Result<ZeroCopyComponents, Box<dyn std::error::Error + Send + Sync>> {
        // Convert header to zero-copy
        let header_zero_copy: MultiBatchHeaderZeroCopy = self.into();
        let header_bytes = bytemuck::bytes_of(&header_zero_copy).to_vec();

        // Convert bridge_exits to zero-copy
        let bridge_exits_zero_copy: Vec<BridgeExitZeroCopy> =
            self.bridge_exits.iter().map(|be| be.into()).collect();
        let bridge_exits_bytes = bytemuck::cast_slice(&bridge_exits_zero_copy).to_vec();

        // Convert imported_bridge_exits to zero-copy
        let imported_bridge_exits_zero_copy: Vec<ImportedBridgeExitZeroCopy> = self
            .imported_bridge_exits
            .iter()
            .map(|(ibe, _)| ImportedBridgeExitZeroCopy::try_from(ibe))
            .collect::<Result<Vec<_>, _>>()?;
        let imported_bridge_exits_bytes =
            bytemuck::cast_slice(&imported_bridge_exits_zero_copy).to_vec();

        // Extract nullifier paths
        let nullifier_paths_zero_copy: Vec<SmtNonInclusionProofZeroCopy> = self
            .imported_bridge_exits
            .iter()
            .map(|(_, path)| path.into())
            .collect();
        let nullifier_paths_bytes = bytemuck::cast_slice(&nullifier_paths_zero_copy).to_vec();

        // Convert balances_proofs to zero-copy
        let balances_proofs_zero_copy: Vec<BalanceProofEntryZeroCopy> = self
            .balances_proofs
            .iter()
            .map(|(token_info, (balance, _))| BalanceProofEntryZeroCopy {
                token_info: token_info.into(),
                balance: balance.to_be_bytes(),
                _padding: [0; 8],
            })
            .collect();
        let balances_proofs_bytes = bytemuck::cast_slice(&balances_proofs_zero_copy).to_vec();

        // Extract balance Merkle paths
        let balance_merkle_paths_zero_copy: Vec<BalanceMerkleProofZeroCopy> = self
            .balances_proofs
            .iter()
            .map(|(_, (_, path))| balance_merkle_proof_to_zero_copy(path))
            .collect();
        let balance_merkle_paths_bytes =
            bytemuck::cast_slice(&balance_merkle_paths_zero_copy).to_vec();

        Ok(ZeroCopyComponents {
            header_bytes,
            bridge_exits_bytes,
            imported_bridge_exits_bytes,
            nullifier_paths_bytes,
            balances_proofs_bytes,
            balance_merkle_paths_bytes,
        })
    }
}

/// Zero-copy borrowed view of MultiBatchHeader that avoids allocations for
/// variable fields. This struct holds borrowed slices for large variable-length
/// data while keeping small fields owned.
#[derive(Debug, Clone)]
pub struct MultiBatchHeaderRef<'a> {
    /// Network that emitted this [MultiBatchHeaderRef].
    pub origin_network: NetworkId,
    /// Current certificate height of the L2 chain.
    pub height: u64,
    /// Previous pessimistic root.
    pub prev_pessimistic_root: Digest,
    /// List of bridge exits created in this batch (borrowed).
    pub bridge_exits: &'a [BridgeExitZeroCopy],
    /// List of imported bridge exits claimed in this batch (borrowed).
    pub imported_bridge_exits: &'a [ImportedBridgeExitZeroCopy],
    /// Nullifier paths for imported bridge exits (borrowed).
    pub nullifier_paths: &'a [SmtNonInclusionProofZeroCopy],
    /// L1 info root used to import bridge exits.
    pub l1_info_root: Digest,
    /// Token balances of the origin network before processing bridge events
    /// (borrowed).
    pub balances_proofs: &'a [BalanceProofEntryZeroCopy],
    /// Balance Merkle paths (borrowed).
    pub balance_merkle_paths: &'a [BalanceMerkleProofZeroCopy],
    /// Aggchain proof.
    pub aggchain_proof: AggchainData,
}

// Implementation for MultiBatchHeaderRef
impl MultiBatchHeaderRef<'_> {
    /// Convert to owned MultiBatchHeader by cloning all borrowed data.
    pub fn to_owned(&self) -> Result<MultiBatchHeader, Box<dyn std::error::Error + Send + Sync>> {
        // Convert bridge_exits
        let bridge_exits: Vec<BridgeExit> = self.bridge_exits.iter().map(|be| be.into()).collect();

        // Convert imported_bridge_exits and nullifier_paths
        let imported_bridge_exits: Vec<(ImportedBridgeExit, NullifierPath)> = self
            .imported_bridge_exits
            .iter()
            .zip(self.nullifier_paths.iter())
            .map(|(ibe, path)| {
                let imported_bridge_exit = ImportedBridgeExit::try_from(ibe)?;
                let nullifier_path = path.into();
                Ok((imported_bridge_exit, nullifier_path))
            })
            .collect::<Result<_, Box<dyn std::error::Error + Send + Sync>>>()?;

        // Convert balances_proofs and balance_merkle_paths
        let balances_proofs: Vec<(TokenInfo, (U256, LocalBalancePath))> = self
            .balances_proofs
            .iter()
            .zip(self.balance_merkle_paths.iter())
            .map(|(bp, path)| {
                let token_info = (&bp.token_info).into();
                let balance = U256::from_be_bytes(bp.balance);
                let merkle_path = balance_merkle_proof_from_zero_copy(path);
                (token_info, (balance, merkle_path))
            })
            .collect();

        Ok(MultiBatchHeader {
            origin_network: self.origin_network,
            height: self.height,
            prev_pessimistic_root: self.prev_pessimistic_root,
            bridge_exits,
            imported_bridge_exits,
            l1_info_root: self.l1_info_root,
            balances_proofs,
            aggchain_proof: self.aggchain_proof.clone(),
        })
    }
}

#[cfg(test)]
mod tests {
    use super::*;

    /// Deep comparison function to check for lossy conversions
    /// This function compares all fields including nested structures
    /// Uses Eq where available, manual comparison where needed
    fn deep_equals(original: &MultiBatchHeader, reconstructed: &MultiBatchHeader) -> bool {
        // Compare basic fields (all have Eq)
        if original.origin_network != reconstructed.origin_network
            || original.height != reconstructed.height
            || original.prev_pessimistic_root != reconstructed.prev_pessimistic_root
            || original.bridge_exits != reconstructed.bridge_exits
            || original.l1_info_root != reconstructed.l1_info_root
            || original.aggchain_proof != reconstructed.aggchain_proof
        {
            return false;
        }

        // Compare imported_bridge_exits (most fields have Eq, only nullifier paths need
        // manual comparison)
        if original.imported_bridge_exits.len() != reconstructed.imported_bridge_exits.len() {
            return false;
        }
        for (orig, rec) in original
            .imported_bridge_exits
            .iter()
            .zip(reconstructed.imported_bridge_exits.iter())
        {
            // Compare ImportedBridgeExit (has Eq)
            if orig.0 != rec.0 {
                return false;
            }
            // Compare nullifier paths manually (SmtNonInclusionProof doesn't have Eq)
            if orig.1.siblings != rec.1.siblings {
                return false;
            }
        }

        // Compare balances_proofs (most fields have Eq, only merkle paths need manual
        // comparison)
        if original.balances_proofs.len() != reconstructed.balances_proofs.len() {
            return false;
        }
        for (orig, rec) in original
            .balances_proofs
            .iter()
            .zip(reconstructed.balances_proofs.iter())
        {
            // Compare TokenInfo and U256 (both have Eq)
            if orig.0 != rec.0 || orig.1 .0 != rec.1 .0 {
                return false;
            }
            // Compare merkle paths manually (SmtMerkleProof doesn't have Eq)
            if orig.1 .1.siblings != rec.1 .1.siblings {
                return false;
            }
        }

        true
    }

    /// Test helper to create a sample BridgeExit
    fn create_sample_bridge_exit() -> BridgeExit {
        BridgeExit {
            leaf_type: LeafType::Message,
            token_info: TokenInfo {
                origin_network: NetworkId::new(1),
                origin_token_address: Address::new([1u8; 20]),
            },
            dest_network: NetworkId::new(2),
            dest_address: Address::new([2u8; 20]),
            amount: U256::from(1000u64),
            metadata: Some(Digest([3u8; 32])),
        }
    }

    /// Test helper to create a sample ImportedBridgeExit
    fn create_sample_imported_bridge_exit() -> ImportedBridgeExit {
        ImportedBridgeExit {
            bridge_exit: create_sample_bridge_exit(),
            claim_data: Claim::Mainnet(Box::new(ClaimFromMainnet {
                proof_leaf_mer: MerkleProof {
                    proof: LETMerkleProof {
                        siblings: [Digest([4u8; 32]); 32],
                    },
                    root: Digest([5u8; 32]),
                },
                proof_ger_l1root: MerkleProof {
                    proof: LETMerkleProof {
                        siblings: [Digest([6u8; 32]); 32],
                    },
                    root: Digest([7u8; 32]),
                },
                l1_leaf: L1InfoTreeLeaf {
                    l1_info_tree_index: 42,
                    rer: Digest([8u8; 32]),
                    mer: Digest([9u8; 32]),
                    inner: L1InfoTreeLeafInner {
                        block_hash: Digest([10u8; 32]),
                        timestamp: 1234567890,
                        global_exit_root: Digest([11u8; 32]),
                    },
                },
            })),
            global_index: GlobalIndex::new(NetworkId::new(3), 123),
        }
    }

    /// Test helper to create a sample ImportedBridgeExit with Rollup claim
    fn create_sample_imported_bridge_exit_rollup() -> ImportedBridgeExit {
        ImportedBridgeExit {
            bridge_exit: create_sample_bridge_exit(),
            claim_data: Claim::Rollup(Box::new(ClaimFromRollup {
                proof_leaf_ler: MerkleProof {
                    proof: LETMerkleProof {
                        siblings: [Digest([12u8; 32]); 32],
                    },
                    root: Digest([13u8; 32]),
                },
                proof_ler_rer: MerkleProof {
                    proof: LETMerkleProof {
                        siblings: [Digest([14u8; 32]); 32],
                    },
                    root: Digest([15u8; 32]),
                },
                proof_ger_l1root: MerkleProof {
                    proof: LETMerkleProof {
                        siblings: [Digest([16u8; 32]); 32],
                    },
                    root: Digest([17u8; 32]),
                },
                l1_leaf: L1InfoTreeLeaf {
                    l1_info_tree_index: 43,
                    rer: Digest([18u8; 32]),
                    mer: Digest([19u8; 32]),
                    inner: L1InfoTreeLeafInner {
                        block_hash: Digest([20u8; 32]),
                        timestamp: 1234567891,
                        global_exit_root: Digest([21u8; 32]),
                    },
                },
            })),
            global_index: GlobalIndex::new(NetworkId::new(4), 124),
        }
    }

    /// Test helper to create a sample TokenInfo
    fn create_sample_token_info() -> TokenInfo {
        TokenInfo {
            origin_network: NetworkId::new(4),
            origin_token_address: Address::new([12u8; 20]),
        }
    }

    /// Test helper to create a sample BalanceMerkleProof
    fn create_sample_balance_merkle_proof() -> BalanceMerkleProof {
        BalanceMerkleProof {
            siblings: [Digest([13u8; 32]); 192],
        }
    }

    /// Test helper to create a sample NullifierNonInclusionProof
    fn create_sample_nullifier_non_inclusion_proof() -> NullifierNonInclusionProof {
        NullifierNonInclusionProof {
            siblings: vec![Digest([14u8; 32]); 64],
        }
    }

    /// Test helper to create a sample NullifierNonInclusionProof with fewer
    /// siblings
    fn create_sample_nullifier_non_inclusion_proof_partial() -> NullifierNonInclusionProof {
        NullifierNonInclusionProof {
            siblings: vec![Digest([15u8; 32]); 32], // Only 32 siblings instead of 64
        }
    }

    /// Test helper to create a sample MultiBatchHeader
    fn create_sample_multi_batch_header() -> MultiBatchHeader {
        MultiBatchHeader {
            origin_network: NetworkId::new(5),
            height: 1000,
            prev_pessimistic_root: Digest([15u8; 32]),
            bridge_exits: vec![create_sample_bridge_exit()],
            imported_bridge_exits: vec![(
                create_sample_imported_bridge_exit(),
                create_sample_nullifier_non_inclusion_proof(),
            )],
            l1_info_root: Digest([16u8; 32]),
            balances_proofs: vec![(
                create_sample_token_info(),
                (U256::from(5000u64), create_sample_balance_merkle_proof()),
            )],
            aggchain_proof: AggchainData::ECDSA {
                signer: Address::new([17u8; 20]),
                signature: Signature::new(U256::from(18u64), U256::from(19u64), true),
            },
        }
    }

    /// Test helper to create a sample MultiBatchHeader with Generic aggchain
    /// proof
    fn create_sample_multi_batch_header_generic() -> MultiBatchHeader {
        MultiBatchHeader {
            origin_network: NetworkId::new(6),
            height: 2000,
            prev_pessimistic_root: Digest([20u8; 32]),
            bridge_exits: vec![create_sample_bridge_exit()],
            imported_bridge_exits: vec![(
                create_sample_imported_bridge_exit(),
                create_sample_nullifier_non_inclusion_proof(),
            )],
            l1_info_root: Digest([21u8; 32]),
            balances_proofs: vec![(
                create_sample_token_info(),
                (U256::from(7000u64), create_sample_balance_merkle_proof()),
            )],
            aggchain_proof: AggchainData::Generic {
                aggchain_params: Digest([22u8; 32]),
                aggchain_vkey: [23u32, 24u32, 25u32, 26u32, 27u32, 28u32, 29u32, 30u32],
            },
        }
    }

    /// Test helper to create a sample MultiBatchHeader with Rollup claims
    fn create_sample_multi_batch_header_rollup() -> MultiBatchHeader {
        MultiBatchHeader {
            origin_network: NetworkId::new(7),
            height: 3000,
            prev_pessimistic_root: Digest([30u8; 32]),
            bridge_exits: vec![create_sample_bridge_exit()],
            imported_bridge_exits: vec![(
                create_sample_imported_bridge_exit_rollup(),
                create_sample_nullifier_non_inclusion_proof(),
            )],
            l1_info_root: Digest([31u8; 32]),
            balances_proofs: vec![(
                create_sample_token_info(),
                (U256::from(8000u64), create_sample_balance_merkle_proof()),
            )],
            aggchain_proof: AggchainData::ECDSA {
                signer: Address::new([32u8; 20]),
                signature: Signature::new(U256::from(33u64), U256::from(34u64), false),
            },
        }
    }

    /// Test helper to create a sample MultiBatchHeader with mixed claims
    fn create_sample_multi_batch_header_mixed() -> MultiBatchHeader {
        MultiBatchHeader {
            origin_network: NetworkId::new(8),
            height: 4000,
            prev_pessimistic_root: Digest([40u8; 32]),
            bridge_exits: vec![create_sample_bridge_exit()],
            imported_bridge_exits: vec![
                (
                    create_sample_imported_bridge_exit(),
                    create_sample_nullifier_non_inclusion_proof(),
                ),
                (
                    create_sample_imported_bridge_exit_rollup(),
                    create_sample_nullifier_non_inclusion_proof(),
                ),
            ],
            l1_info_root: Digest([41u8; 32]),
            balances_proofs: vec![(
                create_sample_token_info(),
                (U256::from(9000u64), create_sample_balance_merkle_proof()),
            )],
            aggchain_proof: AggchainData::Generic {
                aggchain_params: Digest([42u8; 32]),
                aggchain_vkey: [43u32, 44u32, 45u32, 46u32, 47u32, 48u32, 49u32, 50u32],
            },
        }
    }

    #[test]
    fn test_bridge_exit_zero_copy_edge_cases() {
        // Test with maximum values
        let mut bridge_exit = create_sample_bridge_exit();
        bridge_exit.amount = U256::MAX;
        bridge_exit.metadata = Some(Digest([0xFFu8; 32]));

        let zero_copy: BridgeExitZeroCopy = (&bridge_exit).into();
        let reconstructed: BridgeExit = (&zero_copy).into();

        assert_eq!(bridge_exit.amount, reconstructed.amount);
        assert_eq!(bridge_exit.metadata, reconstructed.metadata);
        assert_eq!(zero_copy.has_metadata, 1);

        // Test with zero values
        let mut bridge_exit = create_sample_bridge_exit();
        bridge_exit.amount = U256::ZERO;
        bridge_exit.metadata = None;

        let zero_copy: BridgeExitZeroCopy = (&bridge_exit).into();
        let reconstructed: BridgeExit = (&zero_copy).into();

        assert_eq!(bridge_exit.amount, reconstructed.amount);
        assert_eq!(bridge_exit.metadata, reconstructed.metadata);
        assert_eq!(zero_copy.has_metadata, 0);

        // Test with zero metadata hash but has_metadata = 1 (should preserve the hash)
        let mut bridge_exit = create_sample_bridge_exit();
        bridge_exit.metadata = Some(Digest([0u8; 32])); // Zero hash

        let zero_copy: BridgeExitZeroCopy = (&bridge_exit).into();
        let reconstructed: BridgeExit = (&zero_copy).into();

        assert_eq!(bridge_exit.metadata, reconstructed.metadata);
        assert_eq!(zero_copy.has_metadata, 1);
        assert_eq!(zero_copy.metadata_hash, [0u8; 32]);
    }

    #[test]
    fn test_invalid_aggchain_proof_type() {
        let original = create_sample_multi_batch_header();
        let mut zero_copy: MultiBatchHeaderZeroCopy = (&original).into();
        zero_copy.aggchain_proof.aggchain_proof_type = 255; // Invalid type

        let result: Result<MultiBatchHeader, _> = MultiBatchHeader::try_from(&zero_copy);
        assert!(result.is_err());
        assert!(result
            .unwrap_err()
            .to_string()
            .contains("Invalid aggchain proof type"));
    }

    /// Test demonstrating full recovery and borrowed view functionality for all
    /// claim types and aggchain proof types.
    #[test]
    fn test_zero_copy_recovery_and_borrowed_view() {
        let test_cases = vec![
            ("ECDSA + Mainnet", create_sample_multi_batch_header()),
            (
                "Generic + Mainnet",
                create_sample_multi_batch_header_generic(),
            ),
            ("ECDSA + Rollup", create_sample_multi_batch_header_rollup()),
            ("Generic + Mixed", create_sample_multi_batch_header_mixed()),
        ];

        for (_case_name, original) in test_cases {
            // Test full recovery
            test_zero_copy_recovery(&original);

            // Test borrowed view recovery
            test_borrowed_view_recovery(&original);
        }
    }

    /// Test that alignment errors are handled correctly when using
    /// try_cast_slice.
    #[test]
    fn test_alignment_error_handling() {
        let original = create_sample_multi_batch_header();
        let components = original
            .to_zero_copy_components()
            .expect("Failed to convert to zero-copy components");

        // Test with misaligned data by adding a single byte
        let mut misaligned_bridge_exits = vec![0u8];
        misaligned_bridge_exits.extend_from_slice(&components.bridge_exits_bytes);

        let result = MultiBatchHeader::from_zero_copy_components(
            &components.header_bytes,
            &misaligned_bridge_exits,
            &components.imported_bridge_exits_bytes,
            &components.nullifier_paths_bytes,
            &components.balances_proofs_bytes,
            &components.balance_merkle_paths_bytes,
        );

        assert!(result.is_err());
        assert!(result
            .unwrap_err()
            .to_string()
            .contains("Failed to cast bridge_exits_bytes"));
    }

    /// Helper function to test zero-copy recovery for a given MultiBatchHeader
    fn test_zero_copy_recovery(original: &MultiBatchHeader) {
        // Use the new helper function to get all zero-copy components
        let components = original
            .to_zero_copy_components()
            .expect("Failed to convert to zero-copy components");

        // Reconstruct the MultiBatchHeaderRef (borrowed view) from zero-copy components
        let borrowed_view = MultiBatchHeader::from_zero_copy_components(
            &components.header_bytes,
            &components.bridge_exits_bytes,
            &components.imported_bridge_exits_bytes,
            &components.nullifier_paths_bytes,
            &components.balances_proofs_bytes,
            &components.balance_merkle_paths_bytes,
        )
        .expect("Failed to reconstruct MultiBatchHeaderRef");

        // Convert to owned for deep comparison
        let reconstructed = borrowed_view
            .to_owned()
            .expect("Failed to convert to owned");

        // Verify full recovery using comprehensive deep comparison
        // This will catch any lossy conversions in any field
        assert!(
            deep_equals(original, &reconstructed),
            "Deep comparison failed - there are lossy conversions!"
        );
    }

    /// Helper function to test borrowed view recovery for a given
    /// MultiBatchHeader
    fn test_borrowed_view_recovery(original: &MultiBatchHeader) {
        // Use the new helper function to get all zero-copy components
        let components = original
            .to_zero_copy_components()
            .expect("Failed to convert to zero-copy components");

        // Reconstruct the MultiBatchHeaderRef (borrowed view) from zero-copy components
        let borrowed_view = MultiBatchHeader::from_zero_copy_components(
            &components.header_bytes,
            &components.bridge_exits_bytes,
            &components.imported_bridge_exits_bytes,
            &components.nullifier_paths_bytes,
            &components.balances_proofs_bytes,
            &components.balance_merkle_paths_bytes,
        )
        .expect("Failed to reconstruct MultiBatchHeaderRef");

        // Convert to owned and verify full recovery
        let reconstructed = borrowed_view
            .to_owned()
            .expect("Failed to convert to owned");

        // Verify full recovery using comprehensive deep comparison
        // This will catch any lossy conversions in any field
        assert!(
            deep_equals(original, &reconstructed),
            "Deep comparison failed - there are lossy conversions in borrowed view!"
        );

        // Verify that the borrowed view has the correct counts
        assert_eq!(
            borrowed_view.bridge_exits.len(),
            original.bridge_exits.len()
        );
        assert_eq!(
            borrowed_view.imported_bridge_exits.len(),
            original.imported_bridge_exits.len()
        );
        assert_eq!(
            borrowed_view.nullifier_paths.len(),
            original.imported_bridge_exits.len()
        );
        assert_eq!(
            borrowed_view.balances_proofs.len(),
            original.balances_proofs.len()
        );
        assert_eq!(
            borrowed_view.balance_merkle_paths.len(),
            original.balances_proofs.len()
        );

        // Verify that the borrowed view has the correct basic fields
        assert_eq!(borrowed_view.origin_network, original.origin_network);
        assert_eq!(borrowed_view.height, original.height);
        assert_eq!(
            borrowed_view.prev_pessimistic_root,
            original.prev_pessimistic_root
        );
        assert_eq!(borrowed_view.l1_info_root, original.l1_info_root);
    }

    /// Test that ClaimZeroCopy correctly handles both Mainnet and Rollup
    /// claims.
    #[test]
    fn test_claim_zero_copy_conversion() {
        // Test Mainnet claim
        let mainnet_imported_exit = create_sample_imported_bridge_exit();
        let mainnet_claim_zero_copy = ClaimZeroCopy::from(&mainnet_imported_exit.claim_data);
        let reconstructed_mainnet_claim = Claim::try_from(&mainnet_claim_zero_copy).unwrap();

        match (
            &mainnet_imported_exit.claim_data,
            &reconstructed_mainnet_claim,
        ) {
            (Claim::Mainnet(orig), Claim::Mainnet(rec)) => {
                assert_eq!(orig.proof_leaf_mer.root, rec.proof_leaf_mer.root);
                assert_eq!(orig.proof_ger_l1root.root, rec.proof_ger_l1root.root);
                assert_eq!(
                    orig.l1_leaf.l1_info_tree_index,
                    rec.l1_leaf.l1_info_tree_index
                );
            }
            _ => panic!("Expected Mainnet claims"),
        }

        // Test Rollup claim
        let rollup_imported_exit = create_sample_imported_bridge_exit_rollup();
        let rollup_claim_zero_copy = ClaimZeroCopy::from(&rollup_imported_exit.claim_data);
        let reconstructed_rollup_claim = Claim::try_from(&rollup_claim_zero_copy).unwrap();

        match (
            &rollup_imported_exit.claim_data,
            &reconstructed_rollup_claim,
        ) {
            (Claim::Rollup(orig), Claim::Rollup(rec)) => {
                assert_eq!(orig.proof_leaf_ler.root, rec.proof_leaf_ler.root);
                assert_eq!(orig.proof_ler_rer.root, rec.proof_ler_rer.root);
                assert_eq!(orig.proof_ger_l1root.root, rec.proof_ger_l1root.root);
                assert_eq!(
                    orig.l1_leaf.l1_info_tree_index,
                    rec.l1_leaf.l1_info_tree_index
                );
            }
            _ => panic!("Expected Rollup claims"),
        }
    }

    /// Test that invalid claim types are handled correctly.
    #[test]
    fn test_invalid_claim_type() {
        let mut claim_zero_copy =
            ClaimZeroCopy::from(&create_sample_imported_bridge_exit().claim_data);
        claim_zero_copy.claim_type = 255; // Invalid type

        let result = Claim::try_from(&claim_zero_copy);
        assert!(result.is_err());
        assert!(result
            .unwrap_err()
            .to_string()
            .contains("Invalid claim type"));
    }

    /// Test that SmtNonInclusionProofZeroCopy correctly handles variable-length
    /// siblings.
    #[test]
    fn test_smt_non_inclusion_proof_variable_length() {
        // Test with full-length proof (64 siblings)
        let full_proof = create_sample_nullifier_non_inclusion_proof();
        let full_zero_copy = SmtNonInclusionProofZeroCopy::from(&full_proof);
        let reconstructed_full: NullifierNonInclusionProof = (&full_zero_copy).into();

        assert_eq!(full_proof.siblings.len(), reconstructed_full.siblings.len());
        assert_eq!(full_proof.siblings, reconstructed_full.siblings);
        assert_eq!(full_zero_copy.num_siblings, 64);

        // Test with partial-length proof (32 siblings)
        let partial_proof = create_sample_nullifier_non_inclusion_proof_partial();
        let partial_zero_copy = SmtNonInclusionProofZeroCopy::from(&partial_proof);
        let reconstructed_partial: NullifierNonInclusionProof = (&partial_zero_copy).into();

        assert_eq!(
            partial_proof.siblings.len(),
            reconstructed_partial.siblings.len()
        );
        assert_eq!(partial_proof.siblings, reconstructed_partial.siblings);
        assert_eq!(partial_zero_copy.num_siblings, 32);

        // Verify that the zero-copy struct has the correct size
        assert_eq!(std::mem::size_of::<SmtNonInclusionProofZeroCopy>(), 2052);
    }

    /// Test that signature reconstruction correctly handles Ethereum v values
    /// (27/28).
    #[test]
    fn test_signature_reconstruction_ethereum_v() {
        // Create a sample MultiBatchHeader with ECDSA signature
        let original = create_sample_multi_batch_header();

        // Convert to zero-copy and back
        let zero_copy: MultiBatchHeaderZeroCopy = (&original).into();
        let reconstructed: MultiBatchHeader = MultiBatchHeader::try_from(&zero_copy).unwrap();

        // Verify that the signature was reconstructed correctly
        match (&original.aggchain_proof, &reconstructed.aggchain_proof) {
            (
                AggchainData::ECDSA {
                    signer: orig_signer,
                    signature: orig_sig,
                },
                AggchainData::ECDSA {
                    signer: rec_signer,
                    signature: rec_sig,
                },
            ) => {
                assert_eq!(orig_signer, rec_signer);
                assert_eq!(orig_sig.r(), rec_sig.r());
                assert_eq!(orig_sig.s(), rec_sig.s());
                assert_eq!(orig_sig.v(), rec_sig.v());
            }
            _ => panic!("Expected ECDSA signatures"),
        }
    }

    /// Test that struct sizes and alignments are as expected.
    /// This test verifies both compile-time and runtime struct layouts.
    #[test]
    fn test_struct_sizes_and_alignments() {
        // Compile-time size and alignment assertions
        assert_eq!(std::mem::size_of::<BridgeExitZeroCopy>(), 116);
        assert_eq!(std::mem::size_of::<BalanceMerkleProofZeroCopy>(), 6144);
        assert_eq!(std::mem::size_of::<SmtNonInclusionProofZeroCopy>(), 2052);
        assert_eq!(std::mem::size_of::<ClaimZeroCopy>(), 3592);
        assert_eq!(std::mem::size_of::<MultiBatchHeaderZeroCopy>(), 248);
        assert_eq!(std::mem::size_of::<BalanceProofEntryZeroCopy>(), 64);
        assert_eq!(std::mem::size_of::<AggchainDataZeroCopy>(), 160);

        // Compile-time alignment assertions
        assert_eq!(std::mem::align_of::<BridgeExitZeroCopy>(), 4);
        assert_eq!(std::mem::align_of::<BalanceMerkleProofZeroCopy>(), 1);
        assert_eq!(std::mem::align_of::<SmtNonInclusionProofZeroCopy>(), 1);
        assert_eq!(std::mem::align_of::<ClaimZeroCopy>(), 1);
        assert_eq!(std::mem::align_of::<MultiBatchHeaderZeroCopy>(), 8);
        assert_eq!(std::mem::align_of::<BalanceProofEntryZeroCopy>(), 4);
        assert_eq!(std::mem::align_of::<AggchainDataZeroCopy>(), 1);

        // Runtime size and alignment verification for large structs
        let balance_proof = BalanceMerkleProofZeroCopy {
            chunk1: Hash256Chunk32([[0u8; 32]; 32]),
            chunk2: Hash256Chunk32([[0u8; 32]; 32]),
            chunk3: Hash256Chunk32([[0u8; 32]; 32]),
            chunk4: Hash256Chunk32([[0u8; 32]; 32]),
            chunk5: Hash256Chunk32([[0u8; 32]; 32]),
            chunk6: Hash256Chunk32([[0u8; 32]; 32]),
        };
        assert_eq!(std::mem::size_of_val(&balance_proof), 6144);
        assert_eq!(std::mem::align_of_val(&balance_proof), 1);

        let smt_non_inclusion_proof = SmtNonInclusionProofZeroCopy {
            num_siblings: 64,
            _padding: [0; 3],
            siblings_chunk1: Hash256Chunk32([[0u8; 32]; 32]),
            siblings_chunk2: Hash256Chunk32([[0u8; 32]; 32]),
        };
        assert_eq!(std::mem::size_of_val(&smt_non_inclusion_proof), 2052);
        assert_eq!(std::mem::align_of_val(&smt_non_inclusion_proof), 1);

        let claim = ClaimZeroCopy {
            claim_type: CLAIM_TYPE_MAINNET,
            _padding: [0; 7],
            chunk1: ClaimDataChunk256([0u8; 256]),
            chunk2: ClaimDataChunk256([0u8; 256]),
            chunk3: ClaimDataChunk256([0u8; 256]),
            chunk4: ClaimDataChunk256([0u8; 256]),
            chunk5: ClaimDataChunk256([0u8; 256]),
            chunk6: ClaimDataChunk256([0u8; 256]),
            chunk7: ClaimDataChunk256([0u8; 256]),
            chunk8: ClaimDataChunk256([0u8; 256]),
            chunk9: ClaimDataChunk256([0u8; 256]),
            chunk10: ClaimDataChunk256([0u8; 256]),
            chunk11: ClaimDataChunk256([0u8; 256]),
            chunk12: ClaimDataChunk256([0u8; 256]),
            chunk13: ClaimDataChunk256([0u8; 256]),
            chunk14: ClaimDataChunk256([0u8; 256]),
        };
        assert_eq!(std::mem::size_of_val(&claim), 3592);
        assert_eq!(std::mem::align_of_val(&claim), 1);

        let header = MultiBatchHeaderZeroCopy {
            height: 0,
            origin_network: 0,
            bridge_exits_count: 0,
            imported_bridge_exits_count: 0,
            balances_proofs_count: 0,
            prev_pessimistic_root: [0u8; 32],
            l1_info_root: [0u8; 32],
            aggchain_proof: AggchainDataZeroCopy {
                aggchain_proof_type: 0,
                _padding: [0; 7],
                ecdsa_signer: EcdsaSignerData([0; 20]),
                ecdsa_signature: EcdsaSignatureData {
                    rs_data: [0; 64],
                    v_data: 0,
                },
                generic_params: GenericParamsData([0; 32]),
                generic_vkey: GenericVkeyData([0; 32]),
                _end_padding: [0; 3],
            },
        };
        assert_eq!(std::mem::size_of_val(&header), 248);
        assert_eq!(std::mem::align_of_val(&header), 8);
    }

    /// Test edge cases and serialization for AggchainDataZeroCopy.
    #[test]
    fn test_aggchain_data_zero_copy_edge_cases() {
        // Test with maximum values for ECDSA
        let max_ecdsa = AggchainData::ECDSA {
            signer: Address::new([0xFFu8; 20]),
            signature: Signature::new(U256::MAX, U256::MAX, true),
        };

        let zero_copy = AggchainDataZeroCopy::from(&max_ecdsa);
        let reconstructed = AggchainData::try_from(&zero_copy).unwrap();

        match (&max_ecdsa, &reconstructed) {
            (
                AggchainData::ECDSA {
                    signer: orig_signer,
                    signature: orig_sig,
                },
                AggchainData::ECDSA {
                    signer: rec_signer,
                    signature: rec_sig,
                },
            ) => {
                assert_eq!(orig_signer, rec_signer);
                assert_eq!(orig_sig.r(), rec_sig.r());
                assert_eq!(orig_sig.s(), rec_sig.s());
                assert_eq!(orig_sig.v(), rec_sig.v());
            }
            _ => panic!("Expected ECDSA variants"),
        }

        // Test with maximum values for Generic
        let max_generic = AggchainData::Generic {
            aggchain_params: Digest([0xFFu8; 32]),
            aggchain_vkey: [u32::MAX; 8],
        };

        let zero_copy = AggchainDataZeroCopy::from(&max_generic);
        let reconstructed = AggchainData::try_from(&zero_copy).unwrap();

        match (&max_generic, &reconstructed) {
            (
                AggchainData::Generic {
                    aggchain_params: orig_params,
                    aggchain_vkey: orig_vkey,
                },
                AggchainData::Generic {
                    aggchain_params: rec_params,
                    aggchain_vkey: rec_vkey,
                },
            ) => {
                assert_eq!(orig_params, rec_params);
                assert_eq!(orig_vkey, rec_vkey);
            }
            _ => panic!("Expected Generic variants"),
        }

        // Test with zero values
        let zero_ecdsa = AggchainData::ECDSA {
            signer: Address::new([0u8; 20]),
            signature: Signature::new(U256::ZERO, U256::ZERO, false),
        };

        let zero_copy = AggchainDataZeroCopy::from(&zero_ecdsa);
        let reconstructed = AggchainData::try_from(&zero_copy).unwrap();

        match (&zero_ecdsa, &reconstructed) {
            (
                AggchainData::ECDSA {
                    signer: orig_signer,
                    signature: orig_sig,
                },
                AggchainData::ECDSA {
                    signer: rec_signer,
                    signature: rec_sig,
                },
            ) => {
                assert_eq!(orig_signer, rec_signer);
                assert_eq!(orig_sig.r(), rec_sig.r());
                assert_eq!(orig_sig.s(), rec_sig.s());
                assert_eq!(orig_sig.v(), rec_sig.v());
            }
            _ => panic!("Expected ECDSA variants"),
        }

        // Test that padding doesn't interfere with data
        let mut zero_copy_with_padding = AggchainDataZeroCopy::from(&max_ecdsa);
        zero_copy_with_padding._padding = [0xAAu8; 7]; // Set padding to non-zero values to verify it's ignored

        let reconstructed = AggchainData::try_from(&zero_copy_with_padding).unwrap();

        match (&max_ecdsa, &reconstructed) {
            (
                AggchainData::ECDSA {
                    signer: orig_signer,
                    signature: orig_sig,
                },
                AggchainData::ECDSA {
                    signer: rec_signer,
                    signature: rec_sig,
                },
            ) => {
                assert_eq!(orig_signer, rec_signer);
                assert_eq!(orig_sig.r(), rec_sig.r());
                assert_eq!(orig_sig.s(), rec_sig.s());
                assert_eq!(orig_sig.v(), rec_sig.v());
            }
            _ => panic!("Expected ECDSA variants"),
        }

        // Test Generic serialization through MultiBatchHeader
        let original = create_sample_multi_batch_header_generic();
        let zero_copy: MultiBatchHeaderZeroCopy = (&original).into();
        let reconstructed: MultiBatchHeader = MultiBatchHeader::try_from(&zero_copy).unwrap();

        match (&original.aggchain_proof, &reconstructed.aggchain_proof) {
            (
                AggchainData::Generic {
                    aggchain_params: orig_params,
                    aggchain_vkey: orig_vkey,
                },
                AggchainData::Generic {
                    aggchain_params: rec_params,
                    aggchain_vkey: rec_vkey,
                },
            ) => {
                assert_eq!(orig_params, rec_params);
                assert_eq!(orig_vkey, rec_vkey);
            }
            _ => panic!("Expected Generic aggchain data"),
=======
    pub balances_proofs: BTreeMap<TokenInfo, (U256, LocalBalancePath)>,
    /// Aggchain data which include either multisig, aggchain proof, or both.
    pub aggchain_data: AggchainData,
    /// Certificate id used as nonce to compute the commitment.
    pub certificate_id: Digest,
}

impl MultiBatchHeader {
    /// Returns the commitment on the imported bridge exits.
    pub fn commit_imported_bridge_exits(&self) -> ImportedBridgeExitCommitmentValues {
        ImportedBridgeExitCommitmentValues {
            claims: self
                .imported_bridge_exits
                .iter()
                .map(|(exit, _)| exit.to_indexed_exit_hash())
                .collect(),
>>>>>>> 374001dc
        }
    }
}<|MERGE_RESOLUTION|>--- conflicted
+++ resolved
@@ -1,6 +1,5 @@
 #![allow(clippy::too_many_arguments)]
 
-<<<<<<< HEAD
 use agglayer_primitives::{Address, Digest, Signature, U256};
 use agglayer_tries::proof::{SmtMerkleProof, SmtNonInclusionProof};
 use bytemuck::{Pod, Zeroable};
@@ -8,13 +7,7 @@
 use unified_bridge::{
     BridgeExit, Claim, ClaimFromMainnet, ClaimFromRollup, GlobalIndex, ImportedBridgeExit,
     L1InfoTreeLeaf, L1InfoTreeLeafInner, LETMerkleProof, LeafType, MerkleProof, NetworkId,
-    TokenInfo,
-=======
-use agglayer_primitives::{Digest, U256};
-use serde::{Deserialize, Serialize};
-use unified_bridge::{
-    BridgeExit, ImportedBridgeExit, ImportedBridgeExitCommitmentValues, NetworkId, TokenInfo,
->>>>>>> 374001dc
+    TokenInfo, ImportedBridgeExitCommitmentValues
 };
 
 use crate::{
@@ -955,11 +948,7 @@
 }
 
 /// Represents the chain state transition for the pessimistic proof.
-<<<<<<< HEAD
 #[derive(Clone, Debug, Serialize)]
-=======
-#[derive(Clone, Debug, Serialize, Deserialize)]
->>>>>>> 374001dc
 pub struct MultiBatchHeader {
     /// Network that emitted this [MultiBatchHeader].
     pub origin_network: NetworkId,
@@ -975,10 +964,24 @@
     pub l1_info_root: Digest,
     /// Token balances of the origin network before processing bridge events,
     /// with Merkle proofs of these balances in the local balance tree.
-<<<<<<< HEAD
     pub balances_proofs: Vec<(TokenInfo, (U256, LocalBalancePath))>,
-    /// Aggchain proof.
-    pub aggchain_proof: AggchainData,
+    /// Aggchain data which include either multisig, aggchain proof, or both.
+    pub aggchain_data: AggchainData,
+    /// Certificate id used as nonce to compute the commitment.
+    pub certificate_id: Digest,
+}
+
+impl MultiBatchHeader {
+    /// Returns the commitment on the imported bridge exits.
+    pub fn commit_imported_bridge_exits(&self) -> ImportedBridgeExitCommitmentValues {
+        ImportedBridgeExitCommitmentValues {
+            claims: self
+                .imported_bridge_exits
+                .iter()
+                .map(|(exit, _)| exit.to_indexed_exit_hash())
+                .collect(),
+        }
+    }
 }
 
 impl From<&MultiBatchHeader> for MultiBatchHeaderZeroCopy {
@@ -2194,24 +2197,6 @@
                 assert_eq!(orig_vkey, rec_vkey);
             }
             _ => panic!("Expected Generic aggchain data"),
-=======
-    pub balances_proofs: BTreeMap<TokenInfo, (U256, LocalBalancePath)>,
-    /// Aggchain data which include either multisig, aggchain proof, or both.
-    pub aggchain_data: AggchainData,
-    /// Certificate id used as nonce to compute the commitment.
-    pub certificate_id: Digest,
-}
-
-impl MultiBatchHeader {
-    /// Returns the commitment on the imported bridge exits.
-    pub fn commit_imported_bridge_exits(&self) -> ImportedBridgeExitCommitmentValues {
-        ImportedBridgeExitCommitmentValues {
-            claims: self
-                .imported_bridge_exits
-                .iter()
-                .map(|(exit, _)| exit.to_indexed_exit_hash())
-                .collect(),
->>>>>>> 374001dc
         }
     }
 }