[package]
name = "pessimistic-proof-core"
version = "0.1.0"
edition.workspace = true
license.workspace = true

[features]
default = []
testutils = [
    "agglayer-primitives/testutils",
    "unified-bridge/testutils",
    "dep:rand",
]

[dependencies]
agglayer-primitives.workspace = true
agglayer-tries.workspace = true
unified-bridge.workspace = true

bytemuck = { version = "1.15", features = ["derive", "extern_crate_alloc"] }
hex-literal = "0.4"
tracing = "0.1.41"
serde = { version = "1", features = ["derive"] }
serde_with = { version = "3" }
<<<<<<< HEAD
thiserror = "2.0.8"
=======
thiserror = "2.0.16"
tiny-keccak = { git = "https://github.com/sp1-patches/tiny-keccak", tag = "patch-2.0.2-sp1-4.0.0", features = [
    "keccak",
] }
>>>>>>> 374001dc
rand = { version = "0.9.0", optional = true }
sp1-zkvm = { version = "=5.0.0", features = ["verify"] }
memoffset = "0.9"

[dev-dependencies]
alloy.workspace = true
unified-bridge = { workspace = true, features = ["testutils"] }
rand = "0.9.0"
rstest.workspace = true

[build-dependencies]
semver = "1.0"
toml.workspace = true<|MERGE_RESOLUTION|>--- conflicted
+++ resolved
@@ -22,14 +22,7 @@
 tracing = "0.1.41"
 serde = { version = "1", features = ["derive"] }
 serde_with = { version = "3" }
-<<<<<<< HEAD
-thiserror = "2.0.8"
-=======
 thiserror = "2.0.16"
-tiny-keccak = { git = "https://github.com/sp1-patches/tiny-keccak", tag = "patch-2.0.2-sp1-4.0.0", features = [
-    "keccak",
-] }
->>>>>>> 374001dc
 rand = { version = "0.9.0", optional = true }
 sp1-zkvm = { version = "=5.0.0", features = ["verify"] }
 memoffset = "0.9"
