use agglayer_types::{
    primitives::Digest, Certificate, CertificateHeader, CertificateId, CertificateStatus,
    EpochNumber, Height, LocalNetworkStateData, NetworkId, SettlementTxHash,
};
use mockall::mock;

use crate::{
    columns::latest_settled_certificate_per_network::SettledCertificate,
    error::Error,
    stores::{
        MetadataReader, MetadataWriter, NetworkInfoReader, StateReader, StateWriter,
        UpdateEvenIfAlreadyPresent, UpdateStatusToCandidate,
    },
};
mock! {
    pub StateStore {}
    impl NetworkInfoReader for StateStore {
        fn get_network_info(&self, network_id: NetworkId) -> Result<agglayer_types::NetworkInfo, Error>;

        fn get_latest_pending_height(&self, network_id: NetworkId) -> Result<Option<Height>, Error>;

        fn get_latest_settled_certificate_id(
            &self,
            network_id: NetworkId,
        ) -> Result<Option<CertificateId>, Error>;
    }

    impl MetadataReader for StateStore {
        fn get_latest_settled_epoch(&self) -> Result<Option<EpochNumber>, Error>;
    }

    impl MetadataWriter for StateStore {
        fn set_latest_settled_epoch(&self, value: EpochNumber) -> Result<(), Error>;
    }

    impl StateWriter for StateStore {
        fn update_settlement_tx_hash(
            &self,
            certificate_id: &CertificateId,
            tx_hash: SettlementTxHash,
<<<<<<< HEAD
=======
            force: UpdateEvenIfAlreadyPresent,
            set_status: UpdateStatusToCandidate,
>>>>>>> 3965d927
        ) -> Result<(), Error>;

        fn remove_settlement_tx_hash(
            &self,
            certificate_id: &CertificateId,
        ) -> Result<(), Error>;

        fn assign_certificate_to_epoch(
            &self,
            certificate_id: &CertificateId,
            epoch_number: &EpochNumber,
            certificate_index: &agglayer_types::CertificateIndex,
        ) -> Result<(), Error>;

        fn insert_certificate_header(
            &self,
            certificate: &Certificate,
            status: CertificateStatus,
        ) -> Result<(), Error>;

        fn update_certificate_header_status(
            &self,
            certificate_id: &CertificateId,
            status: &CertificateStatus,
        ) -> Result<(), Error>;

        fn set_latest_settled_certificate_for_network(
            &self,
            network_id: &NetworkId,
            height: &Height,
            certificate_id: &CertificateId,
            epoch_number: &EpochNumber,
            certificate_index: &agglayer_types::CertificateIndex
        ) -> Result<(), Error>;

        fn write_local_network_state(
            &self,
            network_id: &NetworkId,
            new_state: &LocalNetworkStateData,
            new_leaves: &[Digest],
        ) -> Result<(), Error>;

        fn disable_network(
            &self,
            network_id: &NetworkId,
            disabled_by: agglayer_types::network_info::DisabledBy,
        ) -> Result<(), Error>;
        fn enable_network(&self, network_id: &NetworkId) -> Result<(), Error>;
    }

    impl StateReader for StateStore {
        fn get_disabled_networks(&self) -> Result<Vec<NetworkId>, Error>;
        fn is_network_disabled(&self, network_id: &NetworkId) -> Result<bool, Error>;
        fn get_active_networks(&self) -> Result<Vec<NetworkId>, Error>;

        fn get_latest_settled_certificate_per_network(
            &self,
            network_id: &NetworkId,
        ) -> Result<Option<(NetworkId, SettledCertificate)>, Error>;

        fn get_certificate_header(
            &self,
            certificate_id: &CertificateId,
        ) -> Result<Option<CertificateHeader>, Error>;

        fn get_certificate_header_by_cursor(
            &self,
            network_id: NetworkId,
            height: Height,
        ) -> Result<Option<CertificateHeader>, Error>;
        fn get_current_settled_height(&self) -> Result<Vec<(NetworkId, SettledCertificate)>, Error>;

        fn read_local_network_state(
            &self,
            network_id: NetworkId,
        ) -> Result<Option<LocalNetworkStateData>, Error>;
    }
}<|MERGE_RESOLUTION|>--- conflicted
+++ resolved
@@ -38,11 +38,8 @@
             &self,
             certificate_id: &CertificateId,
             tx_hash: SettlementTxHash,
-<<<<<<< HEAD
-=======
             force: UpdateEvenIfAlreadyPresent,
             set_status: UpdateStatusToCandidate,
->>>>>>> 3965d927
         ) -> Result<(), Error>;
 
         fn remove_settlement_tx_hash(
