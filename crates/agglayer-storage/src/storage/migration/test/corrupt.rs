use agglayer_types::NetworkId;
use rocksdb::DB as RocksDB;

<<<<<<< HEAD
use crate::{
    columns::ColumnSchema, storage::migration::migration_cf::MigrationRecordColumn,
    tests::TempDBDir,
};

use super::super::{Builder, DBOpenError};
use super::sample::*;
=======
use super::{
    super::{Builder, DBOpenError},
    sample::*,
};
use crate::{storage::migration::migration_cf::MigrationRecordColumn, tests::TempDBDir};
>>>>>>> 0eaded5b

#[test_log::test]
fn default_cf_not_empty() -> Result<(), eyre::Error> {
    let temp_dir = TempDBDir::new();
    let db_path = &temp_dir.path;

    // Phase 1: Create a raw RocksDB database with data in the default column family
    {
        let mut opts = rocksdb::Options::default();
        opts.create_if_missing(true);
        let db = RocksDB::open(&opts, db_path)?;
        db.put(b"some_key", b"some_value")?;
        drop(db);
    }

    // Phase 2: Try to open with Builder - should fail with DefaultCFNotEmpty
    {
        let result = Builder::open_sample(db_path);

        match result {
            Err(DBOpenError::DefaultCfNotEmpty) => (),
            Err(other) => panic!("Expected DefaultCFNotEmpty error, got: {other:?}"),
            Ok(_) => panic!("Expected DefaultCFNotEmpty error, but open succeeded"),
        }
    }

    Ok(())
}

#[test_log::test]
fn migration_record_gap() -> Result<(), eyre::Error> {
    let temp_dir = TempDBDir::new();
    let db_path = &temp_dir.path;

    // Phase 1: Create a database with a corrupted migration record.
    {
        let db = Builder::open_sample(db_path)?
            .sample_migrate_v0_v1()?
            .finalize(CFS_V1)?;

        // Verify migration record contains 4 steps at the end of phase 1
        let migration_record_count = db.keys::<MigrationRecordColumn>()?.count();
        assert_eq!(migration_record_count, 3);

        // Delete the migration record at step 1 to create a gap
        db.delete::<MigrationRecordColumn>(&1_u32)?;
    }

    // Phase 2: Try to open - should fail with MigrationRecordGap
    {
        let result = Builder::open_sample(db_path);

        match result {
            Err(DBOpenError::MigrationRecordGap(step)) => {
                assert_eq!(step, 1, "Gap should be detected at step 1");
            }
            other => panic!("Expected MigrationRecordGap error, got: {other:?}"),
        }
    }

    Ok(())
}

#[test_log::test]
fn unexpected_schema() -> Result<(), eyre::Error> {
    let temp_dir = TempDBDir::new();
    let db_path = &temp_dir.path;

    // Phase 1: Create a database with an unexpected column family using raw RocksDB
    {
        let mut opts = rocksdb::Options::default();
        opts.create_if_missing(true);
        opts.create_missing_column_families(true);
        let db = RocksDB::open_cf(&opts, db_path, ["unexpected_cf"])?;
        drop(db);
    }

    // Phase 2: Try to open with Builder - should fail with UnexpectedSchema
    {
        let result = Builder::open_sample(db_path);

        match result {
            Err(DBOpenError::UnexpectedSchema) => (),
            other => panic!("Expected UnexpectedSchema error, got: {other:?}"),
        }
    }

    Ok(())
}

#[test_log::test]
fn write_to_readonly_cf_during_migration() -> Result<(), eyre::Error> {
    let temp_dir = TempDBDir::new();
    let db_path = &temp_dir.path;

    // Phase 1: Initialize database with V0 schema and add some data
    {
        let db = Builder::open_sample(db_path)?.finalize(CFS_V0)?;
        db.put::<NetworkInfoV0Column>(&NetworkId::new(42), &DATA_V0[0].1)?;
    }

    // Phase 2: Try to migrate but write to the old (read-only) CF
    {
        let result = Builder::open_sample(db_path)?
            .add_cfs([NetworkInfoV1Column::COLUMN_FAMILY_NAME], |db| {
                // This should FAIL - trying to write to old CF during migration
                let v0_value = &DATA_V0[1].1;
                db.put::<NetworkInfoV0Column>(&NetworkId::new(42), v0_value)
            });

        match result {
            Err(DBOpenError::Migration(migration_err)) => {
                // Check that the error is WritingReadOnlyCf
                match migration_err.details {
                    crate::storage::DBMigrationErrorDetails::WritingReadOnlyCf(cf) => {
                        assert_eq!(NetworkInfoV0Column::COLUMN_FAMILY_NAME, cf);
                    }
                    err => panic!("Unexpected error {err:?}"),
                }
            }
            Err(err) => panic!("Unexpected error {err:?}"),
            Ok(_) => panic!("Expected error"),
        }
    }

    Ok(())
}<|MERGE_RESOLUTION|>--- conflicted
+++ resolved
@@ -1,21 +1,14 @@
 use agglayer_types::NetworkId;
 use rocksdb::DB as RocksDB;
 
-<<<<<<< HEAD
 use crate::{
-    columns::ColumnSchema, storage::migration::migration_cf::MigrationRecordColumn,
+    schema::ColumnSchema,
+    storage::migration::migration_cf::MigrationRecordColumn,
+    storage::migration::{Builder, DBOpenError},
     tests::TempDBDir,
 };
 
-use super::super::{Builder, DBOpenError};
 use super::sample::*;
-=======
-use super::{
-    super::{Builder, DBOpenError},
-    sample::*,
-};
-use crate::{storage::migration::migration_cf::MigrationRecordColumn, tests::TempDBDir};
->>>>>>> 0eaded5b
 
 #[test_log::test]
 fn default_cf_not_empty() -> Result<(), eyre::Error> {
@@ -119,12 +112,14 @@
 
     // Phase 2: Try to migrate but write to the old (read-only) CF
     {
-        let result = Builder::open_sample(db_path)?
-            .add_cfs([NetworkInfoV1Column::COLUMN_FAMILY_NAME], |db| {
+        let result = Builder::open_sample(db_path)?.add_cfs(
+            [NetworkInfoV1Column::COLUMN_FAMILY_NAME],
+            |db| {
                 // This should FAIL - trying to write to old CF during migration
                 let v0_value = &DATA_V0[1].1;
                 db.put::<NetworkInfoV0Column>(&NetworkId::new(42), v0_value)
-            });
+            },
+        );
 
         match result {
             Err(DBOpenError::Migration(migration_err)) => {
