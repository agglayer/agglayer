use std::{collections::BTreeSet, path::Path};

use rocksdb::ColumnFamilyDescriptor;
use tracing::{debug, info, instrument, warn};

use crate::{
    schema::ColumnSchema,
    storage::{DBError, DB},
};

mod access;
mod error;
mod migration_cf;
mod record;

pub use error::{DBMigrationError, DBMigrationErrorDetails, DBOpenError};
use migration_cf::MigrationRecordColumn;
<<<<<<< HEAD
pub use access::DbAccess;
=======
use record::MigrationRecord;
>>>>>>> 0eaded5b

/// Database builder taking care of database migrations.
pub struct Builder {
    // The database itself.
    db: DB,

    // The number of the current/next migration step.
    step: u32,

    // The step number where migration should start.
    start_step: u32,
}

impl Builder {
    fn new_internal(db: DB, start_step: u32) -> Self {
        Self {
            db,
            step: 0,
            start_step,
        }
    }

    /// Opens a database at the given path with migration tracking.
    ///
    /// This method initializes or opens an existing database with the provided
    /// initial schema (v0). It automatically sets up migration tracking and
    /// validates the database schema.
    pub fn open(
        path: &Path,
        cfs_v0: impl IntoIterator<Item = ColumnFamilyDescriptor>,
    ) -> Result<Self, DBOpenError> {
        debug!("Preparing database for initialization and migration");
        let desc_v0: Vec<_> = cfs_v0.into_iter().collect();
        let cfs_v0: BTreeSet<_> = desc_v0.iter().map(|d| d.name()).collect();

        // Try to extract the current database schema.
        let cfs_db = match rocksdb::DB::list_cf(&rocksdb::Options::default(), path) {
            Ok(cfs) => {
                let mut cfs = BTreeSet::from_iter(cfs);
                cfs.remove(rocksdb::DEFAULT_COLUMN_FAMILY_NAME);
                debug!(?cfs, "Extracted existing database schema");
                cfs
            }
            Err(error) => {
                debug!(%error, "Failed to extract database schema, assuming empty");
                BTreeSet::new()
            }
        };

        // Figure out whether schema matches one of the expected patterns
        // and the set of column families the db should be open with.
        let db = if cfs_db.is_empty() {
            // We are initializing a new database.
            let mut cfs = desc_v0;
            cfs.push(ColumnFamilyDescriptor::new(
                MigrationRecordColumn::COLUMN_FAMILY_NAME,
                rocksdb::Options::default(),
            ));
            Self::open_rocksdb_fresh(path, cfs)?
        } else if cfs_db.contains(MigrationRecordColumn::COLUMN_FAMILY_NAME) {
            // Move on to migration as usual.
            Self::open_rocksdb_existing(path, &cfs_db)?
        } else if cfs_db.iter().eq(cfs_v0.iter()) {
            // Initialize migration record.
            let mut cfs = cfs_db;
            cfs.insert(MigrationRecordColumn::COLUMN_FAMILY_NAME.into());
            Self::open_rocksdb_existing(path, &cfs)?
        } else {
            // Unexpected schema.
            return Err(DBOpenError::UnexpectedSchema);
        };

        {
            // Check the default CF is empty. If not, it is an indication that the database
            // file is being used for something else.
            let mut default_cf_iter = db.rocksdb.iterator(rocksdb::IteratorMode::Start);
            let default_cf_has_data = default_cf_iter.next().is_some();
            if default_cf_has_data {
                return Err(DBOpenError::DefaultCfNotEmpty);
            }
        }

        // Check migration record for gaps, and get the corresponding value.
        let start_step = {
            let mut step = 0_u32;
            for stored_step in db.keys::<MigrationRecordColumn>()? {
                if stored_step? != step {
                    return Err(DBOpenError::MigrationRecordGap(step));
                }
                step += 1;
            }
            step
        };

        Self::new_internal(db, start_step)
            // Initialize migration record CF with step 0.
            .perform_step(|_| Ok(()))
            .map_err(DBOpenError::Migration)
    }

    fn writeopts() -> rocksdb::WriteOptions {
        let mut writeopts = rocksdb::WriteOptions::default();
        writeopts.set_sync(true);
        writeopts
    }

    fn open_rocksdb_fresh(path: &Path, cfs: Vec<ColumnFamilyDescriptor>) -> Result<DB, DBError> {
        debug!("Opening fresh database");

        let mut options = rocksdb::Options::default();
        options.create_if_missing(true);
        options.create_missing_column_families(true);

        Ok(DB {
            rocksdb: rocksdb::DB::open_cf_descriptors(&options, path, cfs)?,
            default_write_options: Some(Self::writeopts()),
        })
    }

    fn open_rocksdb_existing(path: &Path, cfs: &BTreeSet<impl AsRef<str>>) -> Result<DB, DBError> {
        debug!("Opening existing database");

        let mut options = rocksdb::Options::default();
        options.create_missing_column_families(true);

        Ok(DB {
            rocksdb: rocksdb::DB::open_cf(&options, path, cfs.iter().map(AsRef::as_ref))?,
            default_write_options: Some(Self::writeopts()),
        })
    }

    /// Creates new column families and populates them with data.
    ///
    /// This is a migration step that creates column families and runs the
    /// provided migration function to populate them. The migration function
    /// should only write into the newly created column families.
    pub fn add_cfs<'a>(
        self,
        cfs: impl IntoIterator<Item = &'a str>,
        migrate_fn: impl FnOnce(&DbAccess) -> Result<(), DBMigrationErrorDetails>,
    ) -> Result<Self, DBOpenError> {
        let cfs: BTreeSet<_> = cfs.into_iter().collect();

        Ok(self.perform_step(move |db| {
            // Create the columns first.
            for cf in &cfs {
                if db.cf_exists(cf) {
                    warn!("Column family {cf:?} already exists, dropping to create a fresh one");
                    db.db.rocksdb.drop_cf(cf).map_err(DBError::from)?;
                }

                debug!("Creating column family {cf:?}");
                db.db
                    .rocksdb
                    .create_cf(cf, &rocksdb::Options::default())
                    .map_err(DBError::from)?;
            }

            // Use the provided closure to populate it with data.
            debug!("Populating new column families with data");
            let access = DbAccess::new(&db.db, &cfs);
            migrate_fn(&access)?;

            Ok(())
        })?)
    }

    /// Removes old column families from the database.
    pub fn drop_cfs<S: AsRef<str>>(
        self,
        cfs: impl IntoIterator<Item = S>,
    ) -> Result<Self, DBOpenError> {
        Ok(self.perform_step(move |db| {
            for cf in cfs {
                let cf = cf.as_ref();

                if db.cf_exists(cf) {
                    debug!("Dropping column family {cf:?}");
                    db.db.rocksdb.drop_cf(cf).map_err(DBError::from)?;
                } else {
                    warn!("Asked to remove a non-existing column family {cf:?}");
                }
            }

            Ok(())
        })?)
    }

    /// Completes the migration process and returns the database.
    ///
    /// This method validates that all declared migration steps have been
    /// executed and returns the fully migrated database ready for use.
    pub fn finalize<'a>(
        self,
        _expected_schema: impl IntoIterator<Item = &'a str>,
    ) -> Result<DB, DBOpenError> {
        if self.step < self.start_step {
            return Err(DBOpenError::FewerStepsDeclared {
                declared: self.step,
                recorded: self.start_step,
            });
        }

        Ok(self.db)
    }

    fn perform_step(
        self,
        step_fn: impl FnOnce(&mut Self) -> Result<(), DBMigrationErrorDetails>,
    ) -> Result<Self, DBMigrationError> {
        let step = self.step;
        self.perform_step_impl(step_fn)
            .map_err(|details| DBMigrationError { step, details })
    }

    #[instrument(skip(self, step_fn), fields(step = self.step))]
    fn perform_step_impl(
        mut self,
        step_fn: impl FnOnce(&mut Self) -> Result<(), DBMigrationErrorDetails>,
    ) -> Result<Self, DBMigrationErrorDetails> {
        let step = self.step;

        if step >= self.start_step {
            info!("Running migration step {step}");
            step_fn(&mut self)?;
            self.db
                .put::<MigrationRecordColumn>(&self.step, &MigrationRecord::default())?;
        } else {
            debug!("Step already recorded, skipping");
        }

        self.step += 1;
        Ok(self)
    }

    fn cf_exists(&self, cf: &str) -> bool {
        self.db.rocksdb.cf_handle(cf).is_some()
    }
}

impl std::fmt::Debug for Builder {
    fn fmt(&self, f: &mut std::fmt::Formatter<'_>) -> std::fmt::Result {
        let Self {
            db: _,
            step,
            start_step,
        } = self;

        f.debug_struct("Builder")
            .field("step", step)
            .field("start_step", start_step)
            .finish()
    }
}

#[cfg(test)]
mod test;<|MERGE_RESOLUTION|>--- conflicted
+++ resolved
@@ -13,13 +13,10 @@
 mod migration_cf;
 mod record;
 
+pub use access::DbAccess;
 pub use error::{DBMigrationError, DBMigrationErrorDetails, DBOpenError};
 use migration_cf::MigrationRecordColumn;
-<<<<<<< HEAD
-pub use access::DbAccess;
-=======
 use record::MigrationRecord;
->>>>>>> 0eaded5b
 
 /// Database builder taking care of database migrations.
 pub struct Builder {
