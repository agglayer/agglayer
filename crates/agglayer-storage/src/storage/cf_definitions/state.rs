--- conflicted
+++ resolved
@@ -9,11 +9,7 @@
     crate::columns::BALANCE_TREE_PER_NETWORK_CF,
     crate::columns::NULLIFIER_TREE_PER_NETWORK_CF,
     crate::columns::NETWORK_INFO_CF,
-<<<<<<< HEAD
-    crate::columns::SETTLEMENT_TX_HASHSES_PER_CERTIFICATE_CF,
-=======
     crate::columns::DISABLED_NETWORKS_CF,
->>>>>>> 18823648
 ];
 
 /// Definitions for the column families in the state storage.
