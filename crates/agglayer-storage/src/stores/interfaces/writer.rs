use std::collections::BTreeMap;

use agglayer_types::{
    primitives::Digest, Certificate, CertificateId, CertificateIndex, CertificateStatus,
    EpochNumber, ExecutionMode, Height, LocalNetworkStateData, NetworkId, Proof, SettlementTxHash,
    SettlementTxRecord,
};

use crate::{error::Error, stores::PerEpochReader};

pub trait DebugWriter: Send + Sync {
    fn add_certificate(&self, certificate: &Certificate) -> Result<(), Error>;
}

pub trait PerEpochWriter: Send + Sync {
    fn add_certificate(
        &self,
        certificate_id: CertificateId,
        mode: ExecutionMode,
    ) -> Result<(EpochNumber, CertificateIndex), Error>;
    fn start_packing(&self) -> Result<(), Error>;
}

pub trait EpochStoreWriter: Send + Sync {
    type PerEpochStore: PerEpochWriter + PerEpochReader;

    fn open(&self, epoch_number: EpochNumber) -> Result<Self::PerEpochStore, Error>;
    fn open_with_start_checkpoint(
        &self,
        epoch_number: EpochNumber,
        start_checkpoint: BTreeMap<NetworkId, Height>,
    ) -> Result<Self::PerEpochStore, Error>;
}

pub trait MetadataWriter: Send + Sync {
    /// Set the latest settled epoch.
    fn set_latest_settled_epoch(&self, value: EpochNumber) -> Result<(), Error>;
}

#[derive(Debug, Clone, Copy, PartialEq, Eq)]
pub enum UpdateEvenIfAlreadyPresent {
    Yes,
    No,
}

#[derive(Debug, Clone, Copy, PartialEq, Eq)]
pub enum UpdateStatusToCandidate {
    Yes,
    No,
}

pub trait StateWriter: Send + Sync {
    fn disable_network(
        &self,
        network_id: &NetworkId,
        disabled_by: agglayer_types::network_info::DisabledBy,
    ) -> Result<(), Error>;

    fn enable_network(&self, network_id: &NetworkId) -> Result<(), Error>;

    fn update_settlement_tx_hash(
        &self,
        certificate_id: &CertificateId,
        tx_hash: SettlementTxHash,
<<<<<<< HEAD
=======
        force: UpdateEvenIfAlreadyPresent,
        set_status: UpdateStatusToCandidate,
>>>>>>> 3965d927
    ) -> Result<(), Error>;

    fn remove_settlement_tx_hash(&self, certificate_id: &CertificateId) -> Result<(), Error>;

    fn insert_certificate_header(
        &self,
        certificate: &Certificate,
        status: CertificateStatus,
    ) -> Result<(), Error>;

    fn update_certificate_header_status(
        &self,
        certificate_id: &CertificateId,
        status: &CertificateStatus,
    ) -> Result<(), Error>;

    fn assign_certificate_to_epoch(
        &self,
        certificate_id: &CertificateId,
        epoch_number: &EpochNumber,
        certificate_index: &CertificateIndex,
    ) -> Result<(), Error>;

    fn set_latest_settled_certificate_for_network(
        &self,
        network_id: &NetworkId,
        height: &Height,
        certificate_id: &CertificateId,
        epoch_number: &EpochNumber,
        certificate_index: &CertificateIndex,
    ) -> Result<(), Error>;

    fn write_local_network_state(
        &self,
        network_id: &NetworkId,
        new_state: &LocalNetworkStateData,
        new_leaves: &[Digest],
    ) -> Result<(), Error>;
}

pub trait PendingCertificateWriter: Send + Sync {
    fn remove_pending_certificate(
        &self,
        network_id: NetworkId,
        height: Height,
    ) -> Result<(), Error>;

    fn remove_generated_proof(&self, certificate_id: &CertificateId) -> Result<(), Error>;

    fn insert_pending_certificate(
        &self,
        network_id: NetworkId,
        height: Height,
        certificate: &Certificate,
    ) -> Result<(), Error>;

    fn insert_generated_proof(
        &self,
        certificate_id: &CertificateId,
        proof: &Proof,
    ) -> Result<(), Error>;

    fn set_latest_proven_certificate_per_network(
        &self,
        network_id: &NetworkId,
        height: &Height,
        certificate_id: &CertificateId,
    ) -> Result<(), Error>;

    fn set_latest_pending_certificate_per_network(
        &self,
        network_id: &NetworkId,
        height: &Height,
        certificate_id: &CertificateId,
    ) -> Result<(), Error>;

    fn insert_settlement_tx_hash_for_certificate(
        &self,
        certificate_id: &CertificateId,
        tx_hash: SettlementTxHash,
    ) -> Result<(), Error>;

    fn update_settlement_tx_hashes_for_certificate<'a, F>(
        &'a self,
        certificate_id: &CertificateId,
        f: F,
    ) -> Result<(), Error>
    where
        F: FnOnce(SettlementTxRecord) -> Result<SettlementTxRecord, String> + 'a;
}<|MERGE_RESOLUTION|>--- conflicted
+++ resolved
@@ -62,11 +62,8 @@
         &self,
         certificate_id: &CertificateId,
         tx_hash: SettlementTxHash,
-<<<<<<< HEAD
-=======
         force: UpdateEvenIfAlreadyPresent,
         set_status: UpdateStatusToCandidate,
->>>>>>> 3965d927
     ) -> Result<(), Error>;
 
     fn remove_settlement_tx_hash(&self, certificate_id: &CertificateId) -> Result<(), Error>;
