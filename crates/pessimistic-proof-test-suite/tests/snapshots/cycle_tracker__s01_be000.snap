---
source: crates/pessimistic-proof-test-suite/tests/cycle-tracker.rs
expression: stats
snapshot_kind: text
---
<<<<<<< HEAD
gas: 2214376
opcode counts (257711 total instructions):
    69822 add
    36862 sw
    31555 lw
    23003 lbu
    13542 bne
    12416 xor
    12204 sb
     9019 bltu
     8567 beq
     5969 and
     5088 srl
     4648 jalr
     4549 sll
     4456 or
     4300 sltu
     2345 sub
     2328 auipc
     1792 mul
     1730 ecall
     1594 mulhu
     1118 jal
      525 bgeu
      143 sh
      108 sra
       20 lb
        6 blt
        2 lh
syscall counts (1730 total syscall instructions):
    1024 secp256k1_double
     520 secp256k1_add
     138 keccak_permute
      13 hint_len
      13 hint_read
=======
gas: 2137656
opcode counts (220840 total instructions):
    58351 add
    27996 sw
    26643 lw
    18674 lbu
    12467 sb
    11600 beq
     9139 bne
     8192 xor
     5682 srl
     5614 jalr
     5237 bltu
     5229 sll
     4911 or
     4789 and
     4001 sltu
     2811 auipc
     1834 sub
     1726 mul
     1656 ecall
     1592 mulhu
     1140 jal
      974 lb
      333 bgeu
      127 sh
      108 sra
       11 blt
        1 lh
        1 lhu
        1 bge
syscall counts (1656 total syscall instructions):
    1024 secp256k1_double
     520 secp256k1_add
      74 keccak_permute
>>>>>>> 374001dc
       8 commit
       8 commit_deferred_proofs
       4 enter_unconstrained
       1 halt
       1 write<|MERGE_RESOLUTION|>--- conflicted
+++ resolved
@@ -3,43 +3,6 @@
 expression: stats
 snapshot_kind: text
 ---
-<<<<<<< HEAD
-gas: 2214376
-opcode counts (257711 total instructions):
-    69822 add
-    36862 sw
-    31555 lw
-    23003 lbu
-    13542 bne
-    12416 xor
-    12204 sb
-     9019 bltu
-     8567 beq
-     5969 and
-     5088 srl
-     4648 jalr
-     4549 sll
-     4456 or
-     4300 sltu
-     2345 sub
-     2328 auipc
-     1792 mul
-     1730 ecall
-     1594 mulhu
-     1118 jal
-      525 bgeu
-      143 sh
-      108 sra
-       20 lb
-        6 blt
-        2 lh
-syscall counts (1730 total syscall instructions):
-    1024 secp256k1_double
-     520 secp256k1_add
-     138 keccak_permute
-      13 hint_len
-      13 hint_read
-=======
 gas: 2137656
 opcode counts (220840 total instructions):
     58351 add
@@ -75,7 +38,6 @@
     1024 secp256k1_double
      520 secp256k1_add
       74 keccak_permute
->>>>>>> 374001dc
        8 commit
        8 commit_deferred_proofs
        4 enter_unconstrained
