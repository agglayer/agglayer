--- conflicted
+++ resolved
@@ -3,15 +3,6 @@
 expression: stats
 snapshot_kind: text
 ---
-<<<<<<< HEAD
-gas: 2214376
-opcode counts (258698 total instructions):
-    70279 add
-    36851 sw
-    31566 lw
-    23155 lbu
-    13719 bne
-=======
 gas: 2423535
 opcode counts (366654 total instructions):
     94758 add
@@ -21,7 +12,6 @@
     25473 sb
     19053 beq
     14434 bne
->>>>>>> 10dc1c38
     12416 xor
     12388 sb
      8988 bltu
