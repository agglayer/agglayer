---
source: crates/pessimistic-proof-test-suite/tests/vkey_selector.rs
expression: message
snapshot_kind: text
---
# If this test fails, it means the PP vkey has changed.
# When that happens, consider updating the selector by bumping the PP version.
<<<<<<< HEAD
| PP_VKEY          | 0x00602671a22bded6a193c0e139855cec90629f8e1159a4ef812342d795fe19ea |
=======
| PP_VKEY          | 0x0016184113c3e8415f940f56a6eee68a6e623ae47b837e5633da14b0f1b9119c |
>>>>>>> 10dc1c38
| PP_VKEY_SELECTOR | 0x00000006                                                         |<|MERGE_RESOLUTION|>--- conflicted
+++ resolved
@@ -5,9 +5,5 @@
 ---
 # If this test fails, it means the PP vkey has changed.
 # When that happens, consider updating the selector by bumping the PP version.
-<<<<<<< HEAD
-| PP_VKEY          | 0x00602671a22bded6a193c0e139855cec90629f8e1159a4ef812342d795fe19ea |
-=======
 | PP_VKEY          | 0x0016184113c3e8415f940f56a6eee68a6e623ae47b837e5633da14b0f1b9119c |
->>>>>>> 10dc1c38
 | PP_VKEY_SELECTOR | 0x00000006                                                         |