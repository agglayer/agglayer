--- conflicted
+++ resolved
@@ -5,9 +5,5 @@
 ---
 # If this test fails, it means the PP vkey has changed.
 # When that happens, consider updating the selector by bumping the PP version.
-<<<<<<< HEAD
-| PP_VKEY          | 0x0070223f1e84ec6be930590814ee90f354e09f826bba8320bb7cf09ff3cb3c6e |
-=======
 | PP_VKEY          | 0x000cb700bfb358432088cce480ed29c851b4a051adcea0b81c45eaf7f2fde00a |
->>>>>>> 4ebc726a
 | PP_VKEY_SELECTOR | 0x00000007                                                         |