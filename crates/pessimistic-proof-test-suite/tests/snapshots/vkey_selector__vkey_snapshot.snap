--- conflicted
+++ resolved
@@ -4,10 +4,5 @@
 ---
 # If this test fails, it means the PP vkey has changed.
 # When that happens, consider updating the selector by bumping the PP version.
-<<<<<<< HEAD
-| PP_VKEY          | 0x00c5a228724d4d9fcbb2c0c2c06a86c1eb72efc0ed2be7200ec5ece19941dbd2 |
-| PP_VKEY_SELECTOR | 0x00000006                                                         |
-=======
 | PP_VKEY          | 0x0067218e8ec693bad1ba07dac752bdaefa4c01a54120c1c8555bac38bf46c9c7 |
-| PP_VKEY_SELECTOR | 0x00000007                                                         |
->>>>>>> 374001dc
+| PP_VKEY_SELECTOR | 0x00000007                                                         |