--- conflicted
+++ resolved
@@ -3,37 +3,6 @@
 expression: stats
 snapshot_kind: text
 ---
-<<<<<<< HEAD
-gas: 3148388
-opcode counts (725364 total instructions):
-    198729 add
-    119762 sw
-     91606 lw
-     75998 lbu
-     43302 bne
-     41898 sb
-     37943 xor
-     31385 bltu
-     15599 beq
-     15363 and
-      9974 jalr
-      6680 sltu
-      6147 or
-      5857 srl
-      5417 sub
-      4991 auipc
-      4662 sll
-      2184 mul
-      2086 ecall
-      1820 jal
-      1694 bgeu
-      1596 mulhu
-       534 sh
-       108 sra
-        14 lb
-         7 lh
-         6 blt
-=======
 gas: 3929532
 opcode counts (1051125 total instructions):
     272523 add
@@ -64,7 +33,6 @@
         26 lh
         13 lhu
          7 blt
->>>>>>> 10dc1c38
          2 bge
 syscall counts (2086 total syscall instructions):
     1024 secp256k1_double
