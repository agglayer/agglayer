--- conflicted
+++ resolved
@@ -3,39 +3,6 @@
 expression: stats
 snapshot_kind: text
 ---
-<<<<<<< HEAD
-gas: 3195502
-opcode counts (922095 total instructions):
-    247722 add
-    145478 sw
-    111474 lw
-    104562 lbu
-     58524 bne
-     53909 sb
-     46795 xor
-     38076 bltu
-     20158 and
-     18169 beq
-     12482 jalr
-     12122 or
-      9463 sll
-      9275 sltu
-      8087 sub
-      7167 srl
-      6245 auipc
-      2522 jal
-      2380 mul
-      2227 bgeu
-      2199 ecall
-      1596 mulhu
-       670 lb
-       626 sh
-       108 sra
-        51 bge
-         6 blt
-         2 lh
-syscall counts (2199 total syscall instructions):
-=======
 gas: 4186636
 opcode counts (1185903 total instructions):
     303921 add
@@ -68,7 +35,6 @@
         61 blt
          2 bge
 syscall counts (2125 total syscall instructions):
->>>>>>> 374001dc
     1024 secp256k1_double
      557 keccak_permute
      506 secp256k1_add
