--- conflicted
+++ resolved
@@ -1,10 +1,5 @@
 use agglayer_types::primitives::U256;
-<<<<<<< HEAD
-use agglayer_types::{Claim, Digest, Error, PessimisticRootInput};
-=======
-use agglayer_types::{Digest, PessimisticRootInput};
-use pessimistic_proof::core;
->>>>>>> f2926824
+use agglayer_types::{Digest, Error, PessimisticRootInput};
 use pessimistic_proof::core::commitment::{PPRootVersion, PessimisticRoot, SignatureCommitment};
 use pessimistic_proof::core::{generate_pessimistic_proof, AggchainData};
 use pessimistic_proof::local_state::LocalNetworkState;
@@ -19,6 +14,7 @@
 use rand::random;
 use rstest::rstest;
 use sp1_sdk::{utils, HashableKey, ProverClient, SP1Stdin};
+use unified_bridge::imported_bridge_exit::Claim;
 
 fn u(x: u64) -> U256 {
     x.try_into().unwrap()
@@ -275,7 +271,7 @@
         .unwrap();
 
     // Set the aggchain proof to the sp1 variant
-    multi_batch_header.aggchain_proof = core::AggchainData::Generic {
+    multi_batch_header.aggchain_proof = AggchainData::Generic {
         aggchain_params: aggchain_params.into(),
         aggchain_vkey: aggchain_vkey.hash_u32(),
     };
