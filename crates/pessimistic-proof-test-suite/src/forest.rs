use agglayer_types::{compute_signature_info, Address, Certificate, LocalNetworkStateData, U256};
use ecdsa_proof_lib::AggchainECDSA;
use ethers_signers::{LocalWallet, Signer};
pub use pessimistic_proof::bridge_exit::LeafType;
use pessimistic_proof::{
    aggchain_proof::{AggchainProof, AggchainProofSP1},
    bridge_exit::{BridgeExit, TokenInfo},
    global_index::GlobalIndex,
    imported_bridge_exit::{
        commit_imported_bridge_exits, Claim, ClaimFromMainnet, ImportedBridgeExit, L1InfoTreeLeaf,
        L1InfoTreeLeafInner, MerkleProof,
    },
    keccak::{digest::Digest, keccak256, keccak256_combine},
    local_exit_tree::{data::LocalExitTreeData, hasher::Keccak256Hasher, LocalExitTree},
    local_state::LocalNetworkState,
    utils::{smt::Smt, Hashable as _},
    PessimisticProofOutput,
};
use rand::random;
use sp1_sdk::{ProverClient, SP1Proof, SP1Stdin, SP1VerifyingKey};

type NetworkId = u32;

use super::sample_data::{NETWORK_A, NETWORK_B};
use crate::AGGCHAIN_PROOF_ECDSA_ELF;

pub fn compute_aggchain_proof(
    aggchain_ecdsa_witness: AggchainECDSA,
) -> (SP1Proof, SP1VerifyingKey, [u8; 32]) {
    let mut stdin = SP1Stdin::new();
    stdin.write(&aggchain_ecdsa_witness);

    let client = ProverClient::from_env();
    let (pk, vk) = client.setup(AGGCHAIN_PROOF_ECDSA_ELF);
    let proof = client
        .prove(&pk, &stdin)
        .compressed()
        .run()
        .expect("proving failed");

    (proof.proof, vk, aggchain_ecdsa_witness.aggchain_params())
}

/// Trees for the network B, as well as the LET for network A.
#[derive(Clone, Debug)]
pub struct Forest {
    pub wallet: LocalWallet,
    pub l1_info_tree: LocalExitTreeData<Keccak256Hasher>,
    pub local_exit_tree_data_a: LocalExitTreeData<Keccak256Hasher>,
    pub state_b: LocalNetworkStateData,
}

impl Default for Forest {
    fn default() -> Self {
        Self::new([])
    }
}

impl Forest {
    pub fn with_signer_seed(mut self, seed: u32) -> Self {
        let fake_priv_key = keccak256_combine([b"FAKEKEY:", seed.to_be_bytes().as_slice()]);
        self.wallet = LocalWallet::from_bytes(fake_priv_key.as_bytes()).unwrap();

        self
    }

    pub fn with_signer(mut self, signer: LocalWallet) -> Self {
        self.wallet = signer;
        self
    }

    /// Create a new forest based on given initial balances.
    pub fn new(initial_balances: impl IntoIterator<Item = (TokenInfo, U256)>) -> Self {
        Self::new_with_local_exit_tree(initial_balances, LocalExitTree::new())
    }

    /// Override the local exit tree for network B
    pub fn new_with_local_exit_tree(
        initial_balances: impl IntoIterator<Item = (TokenInfo, U256)>,
        local_exit_tree: LocalExitTree<Keccak256Hasher>,
    ) -> Self {
        let mut local_balance_tree = Smt::new();
        for (token, balance) in initial_balances {
            local_balance_tree
                .insert(token, balance.to_be_bytes().into())
                .unwrap();
        }

        Self {
            wallet: Certificate::wallet_for_test(NETWORK_B),
            local_exit_tree_data_a: LocalExitTreeData::new(),
            l1_info_tree: Default::default(),
            state_b: LocalNetworkStateData {
                exit_tree: local_exit_tree,
                balance_tree: local_balance_tree,
                nullifier_tree: Smt::new(),
            },
        }
    }

    /// Imported bridge exits from network A to network B.
    pub fn imported_bridge_exits(
        &mut self,
        events: impl IntoIterator<Item = (TokenInfo, U256)>,
    ) -> Vec<ImportedBridgeExit> {
        let mut res = Vec::new();

        let exits: Vec<BridgeExit> = events
            .into_iter()
            .map(|(token, amount)| exit_to_b(token, amount))
            .collect();

        // Append all the leafs in LET A (mainnet)
        for exit in &exits {
            self.local_exit_tree_data_a.add_leaf(exit.hash()).unwrap();
        }

        let l1_leaf = L1InfoTreeLeaf {
            l1_info_tree_index: 0,
            rer: Digest::default(),
            mer: self.local_exit_tree_data_a.get_root(),
            inner: L1InfoTreeLeafInner {
                block_hash: Digest::default(),
                timestamp: 0,
                global_exit_root: Digest::default(),
            },
        };

        self.l1_info_tree.add_leaf(l1_leaf.hash()).unwrap();

        let proof_ger_l1root = MerkleProof {
            proof: self.l1_info_tree.get_proof(0).unwrap(),
            root: self.l1_info_tree.get_root(),
        };

        // Generate them as imported bridge exits
        for (idx, exit) in exits.into_iter().enumerate() {
            let index = idx as u32;
            let imported_exit = ImportedBridgeExit {
                bridge_exit: exit,
                global_index: GlobalIndex {
                    mainnet_flag: true,
                    rollup_index: *NETWORK_A,
                    leaf_index: index,
                },
                claim_data: Claim::Mainnet(Box::new(ClaimFromMainnet {
                    proof_leaf_mer: MerkleProof {
                        proof: self.local_exit_tree_data_a.get_proof(index).unwrap(),
                        root: self.local_exit_tree_data_a.get_root(),
                    },
                    proof_ger_l1root: proof_ger_l1root.clone(),
                    l1_leaf: l1_leaf.clone(),
                })),
            };
            res.push(imported_exit);
        }

        res
    }

    /// Local state associated with this forest.
    pub fn local_state(&self) -> LocalNetworkState {
        LocalNetworkState::from(self.state_b.clone())
    }

    /// Apply a sequence of events and return the corresponding [`Certificate`].
    pub fn apply_bridge_exits(
        &mut self,
        imported_bridge_events: impl IntoIterator<Item = (TokenInfo, U256)>,
        bridge_exits: impl IntoIterator<Item = BridgeExit>,
    ) -> Certificate {
        let prev_local_exit_root = self.state_b.exit_tree.get_root();

        let imported_bridge_exits = self.imported_bridge_exits(imported_bridge_events);
        let bridge_exits = bridge_exits
            .into_iter()
            .inspect(|exit| {
                self.state_b.exit_tree.add_leaf(exit.hash()).unwrap();
            })
            .collect();

        let new_local_exit_root = self.state_b.exit_tree.get_root();

        let (_combined_hash, signature, _signer) =
            compute_signature_info(new_local_exit_root, &imported_bridge_exits, &self.wallet);

        Certificate {
            network_id: NETWORK_B,
            height: 0,
            prev_local_exit_root,
            new_local_exit_root,
            bridge_exits,
            imported_bridge_exits,
            aggchain_proof: AggchainProof::ECDSA { signature },
            metadata: Default::default(),
        }
    }

    /// Apply a sequence of events and return the corresponding [`Certificate`].
    pub fn apply_events(
        &mut self,
        imported_bridge_events: &[(TokenInfo, U256)],
        bridge_events: &[(TokenInfo, U256)],
    ) -> Certificate {
        let imported_bridge_events = imported_bridge_events.iter().cloned();
        let bridge_exits = bridge_events.iter().map(|(tok, amt)| exit_to_a(*tok, *amt));
        self.apply_bridge_exits(imported_bridge_events, bridge_exits)
    }

    /// Apply a sequence of events and return the corresponding [`Certificate`].
    pub fn apply_events_with_aggchain_proof(
        &mut self,
        imported_bridge_events: &[(TokenInfo, U256)],
        bridge_events: &[(TokenInfo, U256)],
    ) -> (Certificate, SP1VerifyingKey, [u8; 32], SP1Proof) {
        let certificate = self.apply_events(imported_bridge_events, bridge_events);

<<<<<<< HEAD
        let signature = match certificate.aggchain_proof {
            AggchainProof::ECDSA { signature } => signature,
            AggchainProof::SP1 { .. } => unimplemented!("SP1 handling not implemented"),
        };

        let (aggchain_proof, aggchain_vkey, aggchain_params) =
            compute_aggchain_proof(AggchainECDSA {
                signer: certificate.signer().unwrap().unwrap(),
                signature: signature.into(),
=======
        let (aggchain_proof, aggchain_vkey, aggchain_params) =
            compute_aggchain_proof(AggchainECDSA {
                signer: certificate.signer().unwrap(),
                signature: certificate.signature.into(),
>>>>>>> 7c65f274
                commit_imported_bridge_exits: *commit_imported_bridge_exits(
                    certificate
                        .imported_bridge_exits
                        .iter()
                        .map(|i| i.global_index),
                ),
                prev_local_exit_root: *certificate.prev_local_exit_root,
                new_local_exit_root: *certificate.new_local_exit_root,
                l1_info_root: *certificate.l1_info_root().unwrap().unwrap(),
                origin_network: *NETWORK_B,
            });

        (certificate, aggchain_vkey, aggchain_params, aggchain_proof)
    }

    pub fn get_signer(&self) -> Address {
        self.wallet.address().0.into()
    }

    /// Check the current state corresponds to given proof output.
    pub fn assert_output_matches(&self, output: &PessimisticProofOutput) {
        assert_eq!(
            output.new_local_exit_root,
            self.state_b.exit_tree.get_root()
        );
        assert_eq!(
            output.new_pessimistic_root,
            keccak256_combine([
                self.state_b.balance_tree.root.as_slice(),
                self.state_b.nullifier_tree.root.as_slice(),
                self.state_b.exit_tree.leaf_count().to_le_bytes().as_slice(),
            ])
        );
    }
}

fn exit(token_info: TokenInfo, dest_network: NetworkId, amount: U256) -> BridgeExit {
    BridgeExit {
        leaf_type: LeafType::Transfer,
        token_info,
        dest_network: dest_network.into(),
        dest_address: random::<[u8; 20]>().into(),
        amount,
        metadata: Some(keccak256(&[])),
    }
}

fn exit_to_a(token_info: TokenInfo, amount: U256) -> BridgeExit {
    exit(token_info, *NETWORK_A, amount)
}

fn exit_to_b(token_info: TokenInfo, amount: U256) -> BridgeExit {
    exit(token_info, *NETWORK_B, amount)
}<|MERGE_RESOLUTION|>--- conflicted
+++ resolved
@@ -3,7 +3,7 @@
 use ethers_signers::{LocalWallet, Signer};
 pub use pessimistic_proof::bridge_exit::LeafType;
 use pessimistic_proof::{
-    aggchain_proof::{AggchainProof, AggchainProofSP1},
+    aggchain_proof::AggchainProof,
     bridge_exit::{BridgeExit, TokenInfo},
     global_index::GlobalIndex,
     imported_bridge_exit::{
@@ -215,7 +215,6 @@
     ) -> (Certificate, SP1VerifyingKey, [u8; 32], SP1Proof) {
         let certificate = self.apply_events(imported_bridge_events, bridge_events);
 
-<<<<<<< HEAD
         let signature = match certificate.aggchain_proof {
             AggchainProof::ECDSA { signature } => signature,
             AggchainProof::SP1 { .. } => unimplemented!("SP1 handling not implemented"),
@@ -225,12 +224,6 @@
             compute_aggchain_proof(AggchainECDSA {
                 signer: certificate.signer().unwrap().unwrap(),
                 signature: signature.into(),
-=======
-        let (aggchain_proof, aggchain_vkey, aggchain_params) =
-            compute_aggchain_proof(AggchainECDSA {
-                signer: certificate.signer().unwrap(),
-                signature: certificate.signature.into(),
->>>>>>> 7c65f274
                 commit_imported_bridge_exits: *commit_imported_bridge_exits(
                     certificate
                         .imported_bridge_exits
