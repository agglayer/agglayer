--- conflicted
+++ resolved
@@ -321,18 +321,10 @@
             };
 
             if recomputed_from_contract.is_none() {
-<<<<<<< HEAD
-                // Failed to recompute the state, moving back to proven.
-                self.set_status(CertificateStatus::Proven)?;
-                return Err(CertificateStatusError::SettlementError(format!(
-                    "Settlement tx not found on L1, moving certificate back to Proven"
-=======
                 // Tx not found on L1, and pp root from contract not matching,
                 // Make the cert InError and wait for aggkit to resubmit it.
                 return Err(CertificateStatusError::SettlementError(format!(
-                    "Settlement tx {:?} not found on L1, moving certificate back to Proven",
-                    self.header.settlement_tx_hash
->>>>>>> b6c48c6f
+                    "Settlement tx not found on L1, moving certificate back to Proven",
                 )));
             }
         };
@@ -509,7 +501,6 @@
                 "CertificateTask::process_from_candidate called without a pp_root".into(),
             ))?;
 
-<<<<<<< HEAD
         let mut prev_tx_hashes = self
             .pending_store
             .get_settlement_tx_hashes_for_certificate(certificate_id)
@@ -525,51 +516,6 @@
 
             if processed_tx_hashes.contains(&settlement_tx_hash) {
                 continue;
-=======
-        let settlement_tx_hash = self.header.settlement_tx_hash.ok_or_else(|| {
-            CertificateStatusError::SettlementError(
-                "Candidate certificate header has no settlement tx hash".into(),
-            )
-        })?;
-        debug!(
-            %settlement_tx_hash,
-            "Waiting for certificate settlement to complete"
-        );
-        let (settlement_complete_notifier, settlement_complete) = oneshot::channel();
-        self.send_to_network_task(NetworkTaskMessage::CertificateWaitingForSettlement {
-            height,
-            certificate_id,
-            settlement_tx_hash,
-            settlement_complete_notifier,
-            new_pp_root,
-        })
-        .await?;
-
-        let settlement_complete_result = settlement_complete.await.map_err(recv_err)?;
-        let (epoch_number, certificate_index) = match settlement_complete_result {
-            CertificateSettlementResult::Settled(epoch_number, certificate_index) => {
-                (epoch_number, certificate_index)
-            }
-            CertificateSettlementResult::Error(error) => {
-                return Err(error);
-            }
-            CertificateSettlementResult::TimeoutError => {
-                // Retry the settlement transaction
-                info!(
-                    "Retrying the settlement transaction after a timeout for certificate \
-                     {certificate_id}"
-                );
-                // We should theoretically remove the settlement_tx_hash here. However, doing so
-                // would currently expose us to bugs: recompute_state checks for already-settled
-                // cert only if there's already a settlement_tx_hash.
-                // Considering fixing this would likely be relatively hard right now, we
-                // currently leave the settlement_tx_hash here. This is not by design, and as
-                // soon as the settlement logic is refactored properly, we can remove
-                // the settlement_tx_hash here. But the refactor will likely lead to this code
-                // disappearing anyway, so… :shrug:
-                self.set_status(CertificateStatus::Proven)?;
-                return Box::pin(self.process_from_proven()).await;
->>>>>>> b6c48c6f
             }
             processed_tx_hashes.push(settlement_tx_hash);
 
@@ -594,6 +540,14 @@
                         "Retrying the settlement transaction after a timeout for certificate \
                          {certificate_id}"
                     );
+                    // We should theoretically remove the settlement_tx_hash here. However, doing so
+                    // would currently expose us to bugs: recompute_state checks for already-settled
+                    // cert only if there's already a settlement_tx_hash.
+                    // Considering fixing this would likely be relatively hard right now, we
+                    // currently leave the settlement_tx_hash here. This is not by design, and as
+                    // soon as the settlement logic is refactored properly, we can remove
+                    // the settlement_tx_hash here. But the refactor will likely lead to this code
+                    // disappearing anyway, so… :shrug:
                     self.set_status(CertificateStatus::Proven)?;
                     return Box::pin(self.process_from_proven()).await;
                 }
