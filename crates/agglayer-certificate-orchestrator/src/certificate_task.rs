--- conflicted
+++ resolved
@@ -588,7 +588,6 @@
                 }
                 CertificateSettlementResult::SettledThroughOtherTx(
                     alternative_settlement_tx_hash,
-<<<<<<< HEAD
                 ) => {
                     info!(
                         "Process alternative settlement transaction \
@@ -599,20 +598,12 @@
                             &certificate_id,
                             alternative_settlement_tx_hash,
                         )?;
+                    // Reprocess from Candidate, and not directly to Settled: we want to check the
+                    // number of confirmations, and have not done that here yet.
+                    self.set_status(CertificateStatus::Candidate)?;
                     return Box::pin(self.process_from_candidate()).await;
                 }
             };
-=======
-                    true,
-                )?;
-                // No set_status: update_settlement_tx_hash already updates the status in the
-                // database
-                // Reprocess from Candidate, and not directly to Settled: we want to check the
-                // number of confirmations, and have not done that here yet.
-                self.header.status = CertificateStatus::Candidate;
-                return Box::pin(self.process_from_candidate()).await;
-            }
->>>>>>> 7ec4dbe0
         };
 
         let settled_certificate =
