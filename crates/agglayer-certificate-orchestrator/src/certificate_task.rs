use std::sync::Arc;

use agglayer_storage::{
    columns::latest_settled_certificate_per_network::SettledCertificate,
    stores::{PendingCertificateReader, PendingCertificateWriter, StateReader, StateWriter},
};
use agglayer_types::{
    Certificate, CertificateHeader, CertificateStatus, CertificateStatusError, Digest,
};
use tokio::sync::{mpsc, oneshot};
use tokio_util::sync::CancellationToken;
use tracing::{debug, error, info, trace, warn};

use crate::{
    network_task::{CertificateSettlementResult, NetworkTaskMessage},
    Certifier, Error, NonceInfo,
};

const MAX_TX_RETRY: usize = 5;

/// A task that processes a certificate, including certifying it and settling
/// it.
///
/// Once the `process` function is called, this task will handle everything
/// related to the certificate until it gets finalized, including exchanging the
/// required messages with the network task to both get required information
/// from it and notify it of certificate progress.
pub struct CertificateTask<StateStore, PendingStore, CertifierClient> {
    certificate: Certificate,
    header: CertificateHeader,

    network_task: mpsc::Sender<NetworkTaskMessage>,
    state_store: Arc<StateStore>,
    pending_store: Arc<PendingStore>,
    certifier_client: Arc<CertifierClient>,
    cancellation_token: CancellationToken,
    new_pp_root: Option<Digest>,
    nonce_info: Option<NonceInfo>,
}

impl<StateStore, PendingStore, CertifierClient>
    CertificateTask<StateStore, PendingStore, CertifierClient>
where
    StateStore: StateReader + StateWriter,
    PendingStore: PendingCertificateReader + PendingCertificateWriter,
    CertifierClient: Certifier,
{
    pub fn new(
        certificate: Certificate,
        network_task: mpsc::Sender<NetworkTaskMessage>,
        state_store: Arc<StateStore>,
        pending_store: Arc<PendingStore>,
        certifier_client: Arc<CertifierClient>,
        cancellation_token: CancellationToken,
    ) -> Result<Self, Error> {
        let certificate_id = certificate.hash();
        let Some(header) = state_store.get_certificate_header(&certificate_id)? else {
            error!(%certificate_id, "Certificate header not found");

            return Err(Error::InternalError(format!(
                "Certificate header not found for {certificate_id}"
            )));
        };

        Ok(Self {
            certificate,
            header,
            network_task,
            state_store,
            pending_store,
            certifier_client,
            cancellation_token,
            new_pp_root: None,
            nonce_info: None,
        })
    }

    #[tracing::instrument(
        name = "CertificateTask::process",
        skip_all,
        fields(
            network_id = %self.header.network_id,
            height = self.header.height.as_u64(),
            certificate_id = %self.header.certificate_id,
        )
    )]
    pub async fn process(mut self) {
        if let Err(error) = self.process_impl().await {
            // If requested to cancel, don't do anything — the error could have arisen from
            // a partially-shutdown process.
            if self.cancellation_token.is_cancelled() {
                return;
            }

            // First, log the error
            match &error {
                CertificateStatusError::InternalError(error) => {
                    error!(?error, "Internal error in certificate processing");
                }
                _ => {
                    let error = eyre::Error::from(error.clone());
                    debug!(?error, "Error in certificate processing");
                }
            }

            // Then record it to the database
            if let Err(error) = self.state_store.update_certificate_header_status(
                &self.header.certificate_id,
                &CertificateStatus::error(error.clone()),
            ) {
                error!(?error, "Failed to update certificate status in database");
            };

            self.send_to_network_task(NetworkTaskMessage::CertificateErrored {
                height: self.header.height,
                certificate_id: self.header.certificate_id,
                error,
            })
            .await
            .unwrap_or_else(|error| {
                error!(?error, "Failed to send certificate error message");
            });
        }
    }

    /// Process a certificate, not doing any specific error handling except for
    /// returning it
    async fn process_impl(&mut self) -> Result<(), CertificateStatusError> {
        let certificate_id = self.header.certificate_id;

        // TODO: when all the storage related to this cert is only ever handled from the
        // certificate task, the certificate task should be the one to start
        // with storing the certificate if needed.

        debug!(initial_status = ?self.header.status, "Processing certificate");

        // TODO: Hack to deal with Proven certificates in case the PP changed.
        // See https://github.com/agglayer/agglayer/pull/819#discussion_r2152193517 for the details
        // Note that we still have the problem, this is here only to mitigate a bit the
        // issue. When we finally do the storage refactoring, we should remove
        // this.
        if self.header.status == CertificateStatus::Proven {
            warn!(%certificate_id,
                "Certificate is already proven but we do not have the new_state anymore... \
                 reproving"
            );

            self.state_store
                .update_certificate_header_status(&certificate_id, &CertificateStatus::Pending)?;
            self.header.status = CertificateStatus::Pending;
            self.pending_store.remove_generated_proof(&certificate_id)?;
        }

        match &self.header.status {
            CertificateStatus::Pending => self.process_from_pending().await,
            CertificateStatus::Proven => {
                self.recompute_state().await?;
                self.process_from_proven().await
            }
            CertificateStatus::Candidate => {
                self.recompute_state().await?;
                self.process_from_candidate().await
            }
            CertificateStatus::Settled => {
                warn!("Built a CertificateTask for a certificate that is already settled");
                Ok(())
            }
            CertificateStatus::InError { error } => {
                warn!(error = ?eyre::Error::from(error.clone()), "Certificate is already in error");
                Err(*error.clone())
            }
        }
    }

    async fn recompute_state(&mut self) -> Result<(), CertificateStatusError> {
        // TODO: once we store network_id -> height -> state and not just network_id ->
        // state, we should not need this any longer, because the state will
        // already be recorded.

        let height = self.header.height;
        let certificate_id = self.header.certificate_id;

        // Retrieve local network state
        trace!("Retrieving local network state");
        let (response, state) = oneshot::channel();
        self.send_to_network_task(NetworkTaskMessage::GetLocalNetworkStateBeforeHeight {
            height,
            response,
        })
        .await?;
        let mut state = state.await.map_err(recv_err)??;

        debug!("Recomputing new state for already-proven certificate");
        // `settlement_tx_hash_missing_on_l1` is `true` if the settlement tx hash in
        // certificate header is not found on L1.
        let previous_settlement_tx_hash = {
            // TODO: collect ALL hashes present on L1?
            let mut previous_settlement_tx_hash = None;
            let prev_settlement_tx_hashes = self
                .pending_store
                .get_settlement_tx_hashes_for_certificate(certificate_id)?;
            for previous_tx_hash in prev_settlement_tx_hashes.iter().rev() {
                let (request_is_settlement_tx_mined, response_is_settlement_tx_mined) =
                    oneshot::channel();
                self.send_to_network_task(NetworkTaskMessage::CheckSettlementTx {
                    settlement_tx_hash: *previous_tx_hash,
                    certificate_id,
                    tx_mined_notifier: request_is_settlement_tx_mined,
                })
                .await?;

                let result_is_settlement_tx_mined =
                    response_is_settlement_tx_mined.await.map_err(recv_err)?;
                debug!(
                    "Settlement tx {previous_tx_hash} existence on L1: \
                     {result_is_settlement_tx_mined:?}"
                );

<<<<<<< HEAD
                let missing = match result_is_settlement_tx_mined {
                    Ok(crate::TxReceiptStatus::TxSuccessful)
                    | Ok(crate::TxReceiptStatus::TxFailed) => {
                        false // We have fetched the receipt, tx exists on L1
                    }
                    Ok(crate::TxReceiptStatus::NotFound) => true, // Tx not found on L1
                    Err(_error) => false,                         // On error we do nothing
                };
                if !missing {
                    previous_settlement_tx_hash = Some(*previous_tx_hash);
                    break;
=======
            let result_is_settlement_tx_mined = response_is_settlement_tx_mined
                .await
                .map_err(recv_err)?
                .inspect_err(|error| {
                    // Some error happened while checking the tx receipt on L1
                    warn!(
                        ?error,
                        settlement_tx_hash = %previous_tx_hash,
                        "Failed to check settlement tx prior existence on L1",
                    );
                });
            match result_is_settlement_tx_mined {
                Ok(crate::TxReceiptStatus::TxSuccessful) | Ok(crate::TxReceiptStatus::TxFailed) => {
                    false // We have fetched the receipt, tx exists on L1
>>>>>>> 912e9673
                }
            }

<<<<<<< HEAD
            if previous_settlement_tx_hash.is_none() {
                warn!(
                    ?prev_settlement_tx_hashes,
                    "No previous settlement tx hash found L1"
                );
            }
            previous_settlement_tx_hash
        };
=======
        if settlement_tx_hash_missing_on_l1 {
            warn!(
                settlement_tx_hash = ?self.header.settlement_tx_hash,
                "Previous settlement tx hash is missing on L1",
            );
>>>>>>> 912e9673

        if previous_settlement_tx_hash.is_none() {
            // If the settlement tx is not found on L1, we need to recover.
            // With the latest pp root from the contract, check maybe if this
            // certificate new pp root is the same as the latest pp root on the chain.
            let (request_latest_contract_pp_root, response_latest_contract_pp_root) =
                oneshot::channel();
            self.send_to_network_task(NetworkTaskMessage::FetchLatestContractPPRoot {
                contract_pp_root_notifier: request_latest_contract_pp_root,
            })
            .await?;
            let result_latest_contract_pp_root =
                response_latest_contract_pp_root.await.map_err(recv_err)?;
            let recomputed_from_contract: Option<Digest> = match result_latest_contract_pp_root {
                Ok(Some((contract_pp_root, contract_settlement_tx_hash))) => {
                    // Try to recompute the state with the latest tx from contract.
                    match self
                        .certifier_client
                        .witness_generation(
                            &self.certificate,
                            &mut state.clone(),
                            Some(contract_settlement_tx_hash.into()),
                        )
                        .await
                    {
                        Ok((_, _, recomputed_output)) => {
                            if contract_pp_root == recomputed_output.new_pessimistic_root {
                                info!(
                                    %contract_settlement_tx_hash,
                                    "Certificate new pp root matches the latest settled pp root \
                                     on L1, updating certificate settlement tx hash to the one in contracts"
                                );
                                let insert_result = self
                                    .pending_store
                                    .insert_settlement_tx_hash_for_certificate(
                                        &certificate_id,
                                        contract_settlement_tx_hash,
                                    );
                                if let Err(error) = insert_result {
                                    error!(
                                        ?error,
                                        "Failed to insert certificate settlement tx hash to DB",
                                    );
                                };
                                // TODO refactor this function to not calculate witness_generation
                                // twice in this function.
                                // As this would be very rare scenario, we can leave it like this
                                // for now.
                                Some(contract_settlement_tx_hash.into())
                            } else {
                                warn!(
<<<<<<< HEAD
                                    ?certificate_id,
                                    ?contract_settlement_tx_hash,
                                    "Certificate pp root does not match the latest settled pp root \
                                     on L1, moving certificate back to Proven",
=======
                                    certificate_settlement_tx_hash = ?self.header.settlement_tx_hash,
                                    certificate_pp_root = %recomputed_output.new_pessimistic_root,
                                    %contract_settlement_tx_hash,
                                    %contract_pp_root,
                                    "Certificate pp root does not match the latest settled pp root on L1 contract, moving certificate back to Proven",
>>>>>>> 912e9673
                                );
                                None
                            }
                        }
                        Err(error) => {
                            warn!(
                                %contract_settlement_tx_hash,
                                ?error,
                                "Failed to recompute the state with the latest contract tx, moving certificate back to Proven"
                            );
                            None
                        }
                    }
                }
                Ok(None) => {
                    warn!("No pp root found on contract, moving certificate back to Proven");
                    None
                }
                Err(error) => {
                    error!(?error, "Failed to fetch latest pp root from contract");
                    return Err(CertificateStatusError::SettlementError(format!(
                        "Cert settlement tx is missing from the l1, but failed to fetch latest pp \
                         root from contract: {error}"
                    )));
                }
            };

            if recomputed_from_contract.is_none() {
                // Tx not found on L1, and pp root from contract not matching,
                // Make the cert InError and wait for aggkit to resubmit it.
                return Err(CertificateStatusError::SettlementError(format!(
                    "Settlement tx not found on L1, moving certificate back to Proven",
                )));
            }
        }

        // Execute the witness generation to retrieve the new local network state
        let (_, _, output) = self
<<<<<<< HEAD
            .certifier_client
            .witness_generation(
                &self.certificate,
                &mut state,
                self.header.settlement_tx_hash.map(Into::into),
            )
            .await
            .inspect_err(|error| {
                error!(
                    %certificate_id,
                    ?error,
                        "Failed recomputing the new state for already-proven certificate"
                );
            })?;
=======
                .certifier_client
                .witness_generation(&self.certificate, &mut state, self.header.settlement_tx_hash.map(Digest::from))
                .await
                .map_err(|error| {
                    error!(%certificate_id, ?error, "Failed recomputing the new state for already-proven certificate");
                    error
                })?;
>>>>>>> 912e9673
        debug!("Recomputing new state completed");

        self.new_pp_root = Some(output.new_pessimistic_root);
        // Send the new state to the network task
        // TODO: Once we update the storage we'll have to remove this! It wouldn't be
        // valid if we had multiple certificates inflight. Thankfully, until
        // we update the storage we cannot have multiple certificates
        // inflight, so we should be fine until then.
        self.send_to_network_task(NetworkTaskMessage::CertificateExecuted {
            height,
            certificate_id,
            new_state: state,
        })
        .await?;

        Ok(())
    }

    async fn process_from_pending(&mut self) -> Result<(), CertificateStatusError> {
        if self.header.status != CertificateStatus::Pending {
            return Err(CertificateStatusError::InternalError(format!(
                "CertificateTask::process_from_pending called with cert status {}",
                self.header.status,
            )));
        }

        let height = self.header.height;
        let network_id = self.header.network_id;
        let certificate_id = self.header.certificate_id;

        // Retrieve local network state
        trace!("Retrieving local network state");
        let (response, state) = oneshot::channel();
        self.send_to_network_task(NetworkTaskMessage::GetLocalNetworkStateBeforeHeight {
            height,
            response,
        })
        .await?;
        let state = state.await.map_err(recv_err)??;

        // Actually certify
        debug!("Starting certification");
        let certifier_output = self
            .certifier_client
            .certify(*state, network_id, height)
            .await?;
        debug!("Proof certification completed");

        // Record the certification success
        self.set_status(CertificateStatus::Proven)?;
        self.new_pp_root = Some(certifier_output.new_pp_root);
        self.send_to_network_task(NetworkTaskMessage::CertificateExecuted {
            height,
            certificate_id,
            new_state: Box::new(certifier_output.new_state),
        })
        .await?;
        self.send_to_network_task(NetworkTaskMessage::CertificateProven {
            height,
            certificate_id,
        })
        .await?;

        self.process_from_proven().await
    }

    async fn process_from_proven(&mut self) -> Result<(), CertificateStatusError> {
        if self.header.status != CertificateStatus::Proven {
            return Err(CertificateStatusError::InternalError(format!(
                "CertificateTask::process_from_proven called with cert status {}",
                self.header.status,
            )));
        }

<<<<<<< HEAD
        let height = self.header.height;
        let certificate_id = self.header.certificate_id;

        let mut previous_tx_hashes = self
            .pending_store
            .get_settlement_tx_hashes_for_certificate(certificate_id)?;

        if previous_tx_hashes.len() > MAX_TX_RETRY {
            error!(?previous_tx_hashes,
                "More than 5 different settlement transactions submitted for the same certificate, something is wrong"
=======
        if self.previous_tx_hashes.len() > MAX_TX_RETRY {
            error!(
                previous_tx_hashes = ?self.previous_tx_hashes,
                max_retries = MAX_TX_RETRY,
                "More settlement transactions submitted for the same certificate than allowed retries, something is wrong"
>>>>>>> 912e9673
            );
            return Err(CertificateStatusError::SettlementError(format!(
                "Too many different settlement transactions submitted for the same certificate: \
                 {previous_tx_hashes:?}",
            )));
        }

        debug!(
            "Submitting certificate for settlement, previous nonce is {:?}",
            self.nonce_info
        );
        let (settlement_submitted_notifier, settlement_submitted) = oneshot::channel();
        self.send_to_network_task(NetworkTaskMessage::CertificateReadyForSettlement {
            height,
            certificate_id,
            nonce_info: self.nonce_info.clone(),
            previous_tx_hashes: previous_tx_hashes.iter().copied().collect(),
            new_pp_root: self
                .new_pp_root
                .ok_or(CertificateStatusError::InternalError(
                    "CertificateTask::process_from_proven called without a pp_root".into(),
                ))?,
            settlement_submitted_notifier,
        })
        .await?;

        let (settlement_tx_hash, nonce_info) = settlement_submitted.await.map_err(recv_err)??;

        if !previous_tx_hashes.contains(&settlement_tx_hash) {
            let _ = self
                .pending_store
                .insert_settlement_tx_hash_for_certificate(&certificate_id, settlement_tx_hash)
                .inspect_err(|error| error!(?error, "Failed to insert settlement tx hash"));
            previous_tx_hashes.push(settlement_tx_hash);
        } else {
            warn!("Resubmitted the same settlement transaction hash {settlement_tx_hash}");
        }

        debug!("Certificate settlement transactions list: {previous_tx_hashes:?}");

        // Keep the nonce and previous fees for future use (e.g., retries)
        if let Some(nonce_info) = nonce_info {
            debug!("Settlement tx {settlement_tx_hash} submitted with nonce {nonce_info:?}");
            self.nonce_info = Some(nonce_info);
        }

        #[cfg(feature = "testutils")]
        fail::fail_point!("certificate_task::process_impl::about_to_record_candidate");
<<<<<<< HEAD
=======

        self.header.settlement_tx_hash = Some(settlement_tx_hash);
        self.state_store
            .update_settlement_tx_hash(&certificate_id, settlement_tx_hash, true)?;
        // No set_status: update_settlement_tx_hash already updates the status in the
        // database
>>>>>>> 912e9673
        self.header.status = CertificateStatus::Candidate;
        self.set_status(CertificateStatus::Candidate)?;

        debug!(?settlement_tx_hash, "Submitted certificate for settlement");

        #[cfg(feature = "testutils")]
        testutils::inject_fail_points_after_proving(
            &certificate_id,
            &mut self.header,
            &self.state_store,
        );

        self.process_from_candidate().await
    }

    async fn process_from_candidate(&mut self) -> Result<(), CertificateStatusError> {
        if self.header.status != CertificateStatus::Candidate {
            return Err(CertificateStatusError::InternalError(format!(
                "CertificateTask::process_from_candidate called with cert status {}",
                self.header.status,
            )));
        }

        let height = self.header.height;
        let certificate_id = self.header.certificate_id;
        let new_pp_root = self
            .new_pp_root
            .ok_or(CertificateStatusError::InternalError(
                "CertificateTask::process_from_candidate called without a pp_root".into(),
            ))?;

        let mut prev_tx_hashes = self
            .pending_store
            .get_settlement_tx_hashes_for_certificate(certificate_id)
            .inspect_err(|error| error!(?error, "Failed to query prev tx hashes"))?;
        let mut processed_tx_hashes = Vec::new();

        let (epoch_number, certificate_index, settlement_tx_hash) = loop {
            let settlement_tx_hash = prev_tx_hashes.pop().ok_or_else(|| {
                let err_message = String::from("No previous settlement tx matches");
                error!(?processed_tx_hashes, ?certificate_id, "{err_message}");
                CertificateStatusError::SettlementError(err_message)
            })?;

            if processed_tx_hashes.contains(&settlement_tx_hash) {
                continue;
            }
            processed_tx_hashes.push(settlement_tx_hash);

            debug!(
                %settlement_tx_hash,
                "Waiting for certificate settlement to complete"
            );

            match self
                .wait_for_settlement_of(settlement_tx_hash, new_pp_root)
                .await?
            {
                CertificateSettlementResult::Settled(epoch_number, certificate_index) => {
                    break (epoch_number, certificate_index, settlement_tx_hash);
                }
                CertificateSettlementResult::Error(error) => {
                    return Err(error);
                }
                CertificateSettlementResult::TimeoutError => {
                    // Retry the settlement transaction
                    info!(
                        "Retrying the settlement transaction after a timeout for certificate \
                         {certificate_id}"
                    );
                    // We should theoretically remove the settlement_tx_hash here. However, doing so
                    // would currently expose us to bugs: recompute_state checks for already-settled
                    // cert only if there's already a settlement_tx_hash.
                    // Considering fixing this would likely be relatively hard right now, we
                    // currently leave the settlement_tx_hash here. This is not by design, and as
                    // soon as the settlement logic is refactored properly, we can remove
                    // the settlement_tx_hash here. But the refactor will likely lead to this code
                    // disappearing anyway, so… :shrug:
                    self.set_status(CertificateStatus::Proven)?;
                    return Box::pin(self.process_from_proven()).await;
                }
                CertificateSettlementResult::SettledThroughOtherTx(
                    alternative_settlement_tx_hash,
                ) => {
                    info!(
                        "Process alternative settlement transaction \
                         {alternative_settlement_tx_hash}"
                    );
                    self.pending_store
                        .insert_settlement_tx_hash_for_certificate(
                            &certificate_id,
                            settlement_tx_hash,
                        )?;
                    return Box::pin(self.process_from_candidate()).await;
                }
            };
        };

        let settled_certificate =
            SettledCertificate(certificate_id, height, epoch_number, certificate_index);
        self.state_store
            .update_settlement_tx_hash(&certificate_id, settlement_tx_hash, true)
            .inspect_err(|error| error!(?error, "Failed to write the settlement tx hash"))?;
        self.set_status(CertificateStatus::Settled)?;
        debug!(
            ?settlement_tx_hash,
            ?settled_certificate,
            "Certificate settlement completed"
        );
        self.send_to_network_task(NetworkTaskMessage::CertificateSettled {
            height,
            certificate_id,
            settled_certificate,
        })
        .await?;

        if self.header.status != CertificateStatus::Settled {
            return Err(CertificateStatusError::InternalError(
                "CertificateTask completed with a non-settled certificate".into(),
            ));
        }

        Ok(())
    }

    async fn wait_for_settlement_of(
        &self,
        settlement_tx_hash: agglayer_types::SettlementTxHash,
        new_pp_root: Digest,
    ) -> Result<CertificateSettlementResult, CertificateStatusError> {
        let (settlement_complete_notifier, settlement_complete) = oneshot::channel();
        self.send_to_network_task(NetworkTaskMessage::CertificateWaitingForSettlement {
            height: self.header.height,
            certificate_id: self.header.certificate_id,
            settlement_tx_hash,
            settlement_complete_notifier,
            new_pp_root,
        })
        .await?;

        settlement_complete.await.map_err(recv_err)
    }

    fn set_status(&mut self, status: CertificateStatus) -> Result<(), CertificateStatusError> {
        self.state_store
            .update_certificate_header_status(&self.header.certificate_id, &status)?;
        self.header.status = status;
        Ok(())
    }

    async fn send_to_network_task(
        &self,
        message: NetworkTaskMessage,
    ) -> Result<(), CertificateStatusError> {
        trace!(?message, "Sending message to network task");
        self.network_task.send(message).await.map_err(send_err)
    }
}

fn send_err<T>(_: mpsc::error::SendError<T>) -> CertificateStatusError {
    CertificateStatusError::InternalError("Failed to send network task message: no listener".into())
}

fn recv_err(_: oneshot::error::RecvError) -> CertificateStatusError {
    CertificateStatusError::InternalError(
        "Failed to receive network task answer: sender dropped".into(),
    )
}

#[cfg(feature = "testutils")]
mod testutils {
    use super::*;

    pub(crate) fn inject_fail_points_after_proving<StateStore: StateWriter>(
        certificate_id: &agglayer_types::CertificateId,
        header: &mut CertificateHeader,
        state_store: &Arc<StateStore>,
    ) {
        // Fail point to inject invalid settlement tx hash
        fail::eval(
            "certificate_task::process_impl::invalid_settlement_tx_hash",
            |_| {
                // Write an unexistent tx hash to simulate the settlement tx not being found on
                // L1
                warn!("FAIL POINT ACTIVE: Injecting invalid settlement tx hash");
                let unexistent_tx_hash = SettlementTxHash::new(Digest::from([21u8; 32]));
                header.settlement_tx_hash = Some(unexistent_tx_hash);
                state_store
                    .update_settlement_tx_hash(certificate_id, unexistent_tx_hash, true)
                    .expect("Valid tx hash update");
                Some(())
            },
        );

        // Fail point to record candidate and potentially shutdown
        fail::fail_point!("certificate_task::process_impl::candidate_recorded");
    }
}<|MERGE_RESOLUTION|>--- conflicted
+++ resolved
@@ -209,14 +209,17 @@
                 })
                 .await?;
 
-                let result_is_settlement_tx_mined =
-                    response_is_settlement_tx_mined.await.map_err(recv_err)?;
-                debug!(
-                    "Settlement tx {previous_tx_hash} existence on L1: \
-                     {result_is_settlement_tx_mined:?}"
-                );
-
-<<<<<<< HEAD
+                let result_is_settlement_tx_mined = response_is_settlement_tx_mined
+                    .await
+                    .map_err(recv_err)?
+                    .inspect_err(|error| {
+                        // Some error happened while checking the tx receipt on L1
+                        warn!(
+                            ?error,
+                            settlement_tx_hash = %previous_tx_hash,
+                            "Failed to check settlement tx prior existence on L1",
+                        );
+                    });
                 let missing = match result_is_settlement_tx_mined {
                     Ok(crate::TxReceiptStatus::TxSuccessful)
                     | Ok(crate::TxReceiptStatus::TxFailed) => {
@@ -228,26 +231,9 @@
                 if !missing {
                     previous_settlement_tx_hash = Some(*previous_tx_hash);
                     break;
-=======
-            let result_is_settlement_tx_mined = response_is_settlement_tx_mined
-                .await
-                .map_err(recv_err)?
-                .inspect_err(|error| {
-                    // Some error happened while checking the tx receipt on L1
-                    warn!(
-                        ?error,
-                        settlement_tx_hash = %previous_tx_hash,
-                        "Failed to check settlement tx prior existence on L1",
-                    );
-                });
-            match result_is_settlement_tx_mined {
-                Ok(crate::TxReceiptStatus::TxSuccessful) | Ok(crate::TxReceiptStatus::TxFailed) => {
-                    false // We have fetched the receipt, tx exists on L1
->>>>>>> 912e9673
-                }
-            }
-
-<<<<<<< HEAD
+                }
+            }
+
             if previous_settlement_tx_hash.is_none() {
                 warn!(
                     ?prev_settlement_tx_hashes,
@@ -256,13 +242,6 @@
             }
             previous_settlement_tx_hash
         };
-=======
-        if settlement_tx_hash_missing_on_l1 {
-            warn!(
-                settlement_tx_hash = ?self.header.settlement_tx_hash,
-                "Previous settlement tx hash is missing on L1",
-            );
->>>>>>> 912e9673
 
         if previous_settlement_tx_hash.is_none() {
             // If the settlement tx is not found on L1, we need to recover.
@@ -314,18 +293,11 @@
                                 Some(contract_settlement_tx_hash.into())
                             } else {
                                 warn!(
-<<<<<<< HEAD
-                                    ?certificate_id,
-                                    ?contract_settlement_tx_hash,
-                                    "Certificate pp root does not match the latest settled pp root \
-                                     on L1, moving certificate back to Proven",
-=======
-                                    certificate_settlement_tx_hash = ?self.header.settlement_tx_hash,
                                     certificate_pp_root = %recomputed_output.new_pessimistic_root,
                                     %contract_settlement_tx_hash,
                                     %contract_pp_root,
-                                    "Certificate pp root does not match the latest settled pp root on L1 contract, moving certificate back to Proven",
->>>>>>> 912e9673
+                                    "Certificate pp root does not match the latest settled pp root \
+                                     on L1 contract, moving certificate back to Proven",
                                 );
                                 None
                             }
@@ -364,7 +336,6 @@
 
         // Execute the witness generation to retrieve the new local network state
         let (_, _, output) = self
-<<<<<<< HEAD
             .certifier_client
             .witness_generation(
                 &self.certificate,
@@ -379,15 +350,6 @@
                         "Failed recomputing the new state for already-proven certificate"
                 );
             })?;
-=======
-                .certifier_client
-                .witness_generation(&self.certificate, &mut state, self.header.settlement_tx_hash.map(Digest::from))
-                .await
-                .map_err(|error| {
-                    error!(%certificate_id, ?error, "Failed recomputing the new state for already-proven certificate");
-                    error
-                })?;
->>>>>>> 912e9673
         debug!("Recomputing new state completed");
 
         self.new_pp_root = Some(output.new_pessimistic_root);
@@ -462,7 +424,6 @@
             )));
         }
 
-<<<<<<< HEAD
         let height = self.header.height;
         let certificate_id = self.header.certificate_id;
 
@@ -471,15 +432,11 @@
             .get_settlement_tx_hashes_for_certificate(certificate_id)?;
 
         if previous_tx_hashes.len() > MAX_TX_RETRY {
-            error!(?previous_tx_hashes,
-                "More than 5 different settlement transactions submitted for the same certificate, something is wrong"
-=======
-        if self.previous_tx_hashes.len() > MAX_TX_RETRY {
             error!(
-                previous_tx_hashes = ?self.previous_tx_hashes,
+                ?previous_tx_hashes,
                 max_retries = MAX_TX_RETRY,
-                "More settlement transactions submitted for the same certificate than allowed retries, something is wrong"
->>>>>>> 912e9673
+                "More than 5 different settlement transactions submitted for the same certificate, \
+                 something is wrong"
             );
             return Err(CertificateStatusError::SettlementError(format!(
                 "Too many different settlement transactions submitted for the same certificate: \
@@ -528,15 +485,7 @@
 
         #[cfg(feature = "testutils")]
         fail::fail_point!("certificate_task::process_impl::about_to_record_candidate");
-<<<<<<< HEAD
-=======
-
-        self.header.settlement_tx_hash = Some(settlement_tx_hash);
-        self.state_store
-            .update_settlement_tx_hash(&certificate_id, settlement_tx_hash, true)?;
-        // No set_status: update_settlement_tx_hash already updates the status in the
-        // database
->>>>>>> 912e9673
+
         self.header.status = CertificateStatus::Candidate;
         self.set_status(CertificateStatus::Candidate)?;
 
@@ -708,6 +657,8 @@
 
 #[cfg(feature = "testutils")]
 mod testutils {
+    use agglayer_types::SettlementTxHash;
+
     use super::*;
 
     pub(crate) fn inject_fail_points_after_proving<StateStore: StateWriter>(
