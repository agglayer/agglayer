--- conflicted
+++ resolved
@@ -2,10 +2,7 @@
 
 use agglayer_storage::{
     columns::latest_settled_certificate_per_network::SettledCertificate,
-    stores::{
-        PendingCertificateReader, PendingCertificateWriter, StateReader, StateWriter,
-        UpdateEvenIfAlreadyPresent, UpdateStatusToCandidate,
-    },
+    stores::{PendingCertificateReader, PendingCertificateWriter, StateReader, StateWriter},
 };
 use agglayer_types::{
     Certificate, CertificateHeader, CertificateStatus, CertificateStatusError, Digest,
@@ -287,7 +284,6 @@
                                     "Certificate new pp root matches the latest settled pp root \
                                      on L1, updating certificate settlement tx hash to the one in contracts"
                                 );
-<<<<<<< HEAD
                                 let insert_result = self
                                     .pending_store
                                     .insert_settlement_tx_hash_for_certificate(
@@ -295,15 +291,7 @@
                                         contract_settlement_tx_hash,
                                     );
                                 if let Err(error) = insert_result {
-=======
-                                self.header.settlement_tx_hash = Some(contract_settlement_tx_hash);
-                                if let Err(error) = self.state_store.update_settlement_tx_hash(
-                                    &certificate_id,
-                                    contract_settlement_tx_hash,
-                                    UpdateEvenIfAlreadyPresent::Yes,
-                                    UpdateStatusToCandidate::Yes,
-                                ) {
->>>>>>> 3965d927
+                                    self.set_status(CertificateStatus::Candidate)?;
                                     error!(
                                         ?error,
                                         "Failed to insert certificate settlement tx hash to DB",
@@ -515,26 +503,9 @@
         #[cfg(feature = "testutils")]
         fail::fail_point!("certificate_task::process_impl::about_to_record_candidate");
 
-<<<<<<< HEAD
         self.set_status(CertificateStatus::Candidate)?;
 
         debug!(%settlement_tx_hash, "Submitted certificate for settlement");
-=======
-        self.header.settlement_tx_hash = Some(settlement_tx_hash);
-        self.state_store.update_settlement_tx_hash(
-            &certificate_id,
-            settlement_tx_hash,
-            UpdateEvenIfAlreadyPresent::Yes,
-            UpdateStatusToCandidate::Yes,
-        )?;
-        // No set_status: update_settlement_tx_hash already updates the status in the
-        // database
-        self.header.status = CertificateStatus::Candidate;
-        debug!(
-            settlement_tx_hash = self.header.settlement_tx_hash.map(tracing::field::display),
-            "Submitted certificate for settlement"
-        );
->>>>>>> 3965d927
 
         #[cfg(feature = "testutils")]
         testutils::inject_fail_points_after_proving(
@@ -618,7 +589,6 @@
                 }
                 CertificateSettlementResult::SettledThroughOtherTx(
                     alternative_settlement_tx_hash,
-<<<<<<< HEAD
                 ) => {
                     info!(
                         "Process alternative settlement transaction \
@@ -635,18 +605,6 @@
                     return Box::pin(self.process_from_candidate()).await;
                 }
             };
-=======
-                    UpdateEvenIfAlreadyPresent::Yes,
-                    UpdateStatusToCandidate::Yes,
-                )?;
-                // No set_status: update_settlement_tx_hash already updates the status in the
-                // database
-                // Reprocess from Candidate, and not directly to Settled: we want to check the
-                // number of confirmations, and have not done that here yet.
-                self.header.status = CertificateStatus::Candidate;
-                return Box::pin(self.process_from_candidate()).await;
-            }
->>>>>>> 3965d927
         };
 
         let settled_certificate =
@@ -726,11 +684,7 @@
 
 #[cfg(feature = "testutils")]
 mod testutils {
-<<<<<<< HEAD
     use agglayer_types::SettlementTxHash;
-=======
-    use agglayer_storage::stores::{UpdateEvenIfAlreadyPresent, UpdateStatusToCandidate};
->>>>>>> 3965d927
 
     use super::*;
 
@@ -748,18 +702,8 @@
                 warn!("FAIL POINT ACTIVE: Injecting invalid settlement tx hash");
                 let unexistent_tx_hash = SettlementTxHash::new(Digest::from([21u8; 32]));
                 header.settlement_tx_hash = Some(unexistent_tx_hash);
-<<<<<<< HEAD
                 pending_store
                     .insert_settlement_tx_hash_for_certificate(certificate_id, unexistent_tx_hash)
-=======
-                state_store
-                    .update_settlement_tx_hash(
-                        certificate_id,
-                        unexistent_tx_hash,
-                        UpdateEvenIfAlreadyPresent::Yes,
-                        UpdateStatusToCandidate::Yes,
-                    )
->>>>>>> 3965d927
                     .expect("Valid tx hash update");
                 Some(())
             },
