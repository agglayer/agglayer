--- conflicted
+++ resolved
@@ -351,11 +351,8 @@
         &self,
         _certificate_id: &CertificateId,
         _tx_hash: SettlementTxHash,
-<<<<<<< HEAD
-=======
         _force: UpdateEvenIfAlreadyPresent,
         _set_status: UpdateStatusToCandidate,
->>>>>>> 3965d927
     ) -> Result<(), agglayer_storage::error::Error> {
         todo!()
     }
