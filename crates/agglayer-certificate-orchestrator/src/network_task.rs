use std::sync::Arc;

use agglayer_clock::ClockRef;
use agglayer_storage::{
    columns::latest_settled_certificate_per_network::SettledCertificate,
    stores::{PendingCertificateReader, PendingCertificateWriter, StateReader, StateWriter},
};
use agglayer_types::{
    Certificate, CertificateId, CertificateStatus, CertificateStatusError, Height,
    LocalNetworkStateData, NetworkId,
};
use agglayer_types::{CertificateHeader, Digest};
use pessimistic_proof::utils::Hashable as _;
use tokio::sync::{broadcast, mpsc};
use tokio_util::sync::CancellationToken;
use tracing::{debug, error, info, warn};

use crate::{CertificationError, Certifier, CertifierOutput, EpochPacker, Error};

#[cfg(test)]
mod tests;

/// Message to notify the network task that a new certificate has been received.
#[derive(Debug)]
pub(crate) struct NewCertificate {
    pub(crate) certificate_id: CertificateId,
    pub(crate) height: Height,
}

/// Network task that is responsible to certify the certificates for a network.
pub(crate) struct NetworkTask<CertifierClient, SettlementClient, PendingStore, StateStore> {
    /// The network id for the network task.
    network_id: NetworkId,
    /// The pending store to read and write the pending certificates.
    pending_store: Arc<PendingStore>,
    /// The state store to read and write the state of the network.
    state_store: Arc<StateStore>,
    /// The certifier client to certify the certificates.
    certifier_client: Arc<CertifierClient>,
    /// The settlement client to settle the certificates.
    settlement_client: Arc<SettlementClient>,
    /// The local network state of the network task.
    local_state: LocalNetworkStateData,

    /// The clock reference to subscribe to the epoch events and check for
    /// current epoch.
    clock_ref: ClockRef,
    /// The pending local network state that should be applied on receiving
    /// settlement response.
    pending_state: Option<LocalNetworkStateData>,
    /// The stream of new certificates to certify.
    certificate_stream: mpsc::Receiver<NewCertificate>,
    /// Flag to indicate if the network is at capacity for the current epoch.
    at_capacity_for_epoch: bool,
    /// latest certificate settled
    latest_settled: Option<SettledCertificate>,
}

impl<CertifierClient, SettlementClient, PendingStore, StateStore>
    NetworkTask<CertifierClient, SettlementClient, PendingStore, StateStore>
where
    CertifierClient: Certifier,
    SettlementClient: EpochPacker,
    PendingStore: PendingCertificateReader + PendingCertificateWriter,
    StateStore: StateReader + StateWriter,
{
    #[allow(clippy::too_many_arguments)]
    pub fn new(
        pending_store: Arc<PendingStore>,
        state_store: Arc<StateStore>,
        certifier_client: Arc<CertifierClient>,
        settlement_client: Arc<SettlementClient>,
        clock_ref: ClockRef,
        network_id: NetworkId,
        certificate_stream: mpsc::Receiver<NewCertificate>,
    ) -> Result<Self, Error> {
        info!("Creating a new network task for network {}", network_id);

        let local_state = state_store
            .read_local_network_state(network_id)?
            .unwrap_or_default();

        let latest_settled = state_store
            .get_latest_settled_certificate_per_network(&network_id)?
            .map(|(_v, settled)| settled);

        debug!(
            "Local state for network {}: {}",
            network_id,
            local_state.get_roots().display_to_hex()
        );

        Ok(Self {
            network_id,
            pending_store,
            state_store,
            certifier_client,
            local_state,
            clock_ref,
            pending_state: None,
            certificate_stream,
            at_capacity_for_epoch: false,
            latest_settled,
            settlement_client,
        })
    }

    pub(crate) async fn run(
        mut self,
        cancellation_token: CancellationToken,
    ) -> Result<NetworkId, Error> {
        info!("Starting the network task for network {}", self.network_id);

        let mut stream_epoch = self.clock_ref.subscribe()?;

        let current_epoch = self.clock_ref.current_epoch();

        // Start from the latest settled certificate to define the next expected height
        let latest_settled = self
            .state_store
            .get_latest_settled_certificate_per_network(&self.network_id)?
            .map(|(_network_id, settled)| settled);

        let mut next_expected_height =
            if let Some(SettledCertificate(_, current_height, epoch, _)) = latest_settled {
                debug!("Current network height is {}", current_height);
                if epoch == current_epoch {
                    debug!("Already settled for the epoch {current_epoch}");
                    self.at_capacity_for_epoch = true;
                }

                current_height + 1
            } else {
                debug!("Network never settled any certificate");
                0
            };

        let mut first_run = true;

        loop {
            tokio::select! {
                _ = cancellation_token.cancelled() => {
                    debug!("Network task for network {} has been cancelled", self.network_id);
                    return Ok(self.network_id);
                }

                result = self.make_progress(&mut stream_epoch, &mut next_expected_height, &mut first_run) => {
                    if let Err(error)= result {
                        error!("Error during the certification process: {}", error);

                        match error {
                            Error::InternalError(_) | Error::Storage(_) => return Err(error),
                            _ => {}
                        }
                    }
                }
            }
        }
    }

    async fn make_progress(
        &mut self,
        stream_epoch: &mut tokio::sync::broadcast::Receiver<agglayer_clock::Event>,
        next_expected_height: &mut u64,
        first_run: &mut bool,
    ) -> Result<(), Error> {
        if *first_run {
            *first_run = false;
        } else {
            tokio::select! {
<<<<<<< HEAD
                Ok(agglayer_clock::Event::EpochEnded(epoch)) = stream_epoch.recv() => {
                    info!("Received an epoch event: {}", epoch);

                    let current_epoch = self.clock_ref.current_epoch();
                    if epoch != 0 && epoch < (current_epoch - 1) {
                        warn!("Received an epoch event for epoch {epoch} which is outdated, current epoch is {current_epoch}");

                        return Ok(());
                    }
                    match self.latest_settled {
                        Some(SettledCertificate(_, _, epoch, _)) if epoch == current_epoch => {
                            warn!("Network {} is at capacity for the epoch {}", self.network_id, current_epoch);
                            return Ok(());
                        },
                        _ => {
                            self.at_capacity_for_epoch = false;
=======
                event = stream_epoch.recv() => {
                    let network_id = self.network_id;
                    match event {
                        Ok(agglayer_clock::Event::EpochEnded(epoch)) => {
                            info!("Received an epoch event: {}", epoch);

                            let current_epoch = self.clock_ref.current_epoch();
                            if epoch != 0 && (epoch + 1) < current_epoch {
                                debug!("Received an epoch event for epoch {epoch} which is outdated, current epoch is {current_epoch}");

                                return Ok(());
                            }
                            match self.latest_settled {
                                Some(SettledCertificate(_, _, epoch, _)) if epoch == current_epoch => {
                                    info!("Network {network_id} is at capacity for the epoch {current_epoch}");
                                    return Ok(());
                                },
                                _ => {
                                    self.at_capacity_for_epoch = false;
                                    *next_expected_height
                                }
                            }
                        }
                        Err(broadcast::error::RecvError::Lagged(num_skipped)) => {
                            warn!("Network {network_id} skipped {num_skipped} epoch ticks");
                            return Ok(());
                        }
                        Err(broadcast::error::RecvError::Closed) => {
                            error!("Epoch channel closed for network {network_id}");
                            return Err(Error::InternalError("epoch channel closed".into()));
>>>>>>> fe452026
                        }
                    }
                }
                Some(NewCertificate { certificate_id, height, .. }) = self.certificate_stream.recv(), if !self.at_capacity_for_epoch => {
                    info!(
                        hash = certificate_id.to_string(),
                        "Received a certificate event for {certificate_id} at height {height}"
                    );

                    if matches!(
                        self.latest_settled,
                        Some(SettledCertificate(settled_id, _, _, _)) if settled_id == certificate_id)
                    {
                        return Ok(());
                    }

                    if *next_expected_height != height {
                        warn!(
                            hash = certificate_id.to_string(),
                            "Received a certificate event for the wrong height");

                        return Ok(());
                    }
                }
            }
        };

        // Get the certificate the pending certificate for the network at the height
        let certificate = if let Some(certificate) = self
            .pending_store
            .get_certificate(self.network_id, *next_expected_height)?
        {
            certificate
        } else {
            debug!(
                "No certificate found for network {} at height {}",
                self.network_id, *next_expected_height
            );
            // There is no certificate to certify at this height for now
            return Ok(());
        };

        let certificate_id = certificate.hash();
        let header =
            if let Some(header) = self.state_store.get_certificate_header(&certificate_id)? {
                header
            } else {
                error!(
                    hash = certificate_id.to_string(),
                    "Certificate header not found for {certificate_id}"
                );

                return Ok(());
            };
        match header.status {
            CertificateStatus::Pending => self.handle_pending(header, next_expected_height).await,

            // If the certificate is already proven, it means that the
            // certification process has been completed but the settlement didn't happened.
            // It also means that the proof exists and thus we should redo the native
            // execution to update the local state.
            CertificateStatus::Proven => {
                // Redo native execution to get the new_state

                warn!(
                    hash = certificate_id.to_string(),
                    "Certificate {certificate_id} is already proven but we do not have the \
                     new_state anymore...reproving",
                );

                self.state_store.update_certificate_header_status(
                    &certificate_id,
                    &CertificateStatus::Pending,
                )?;
                self.pending_store.remove_generated_proof(&certificate_id)?;

                self.handle_pending(header, next_expected_height).await
            }

            // If the certificate is candidate, it means that the certification process has
            // finished, the settlement process has been initialized but not finished.
            // It also means that the proof exists and has been sent to L1 but we do not have the
            // update to the local state. We should redo the native execution to update the local
            // state.
            CertificateStatus::Candidate => {
                self.handle_candidate(header, &certificate, next_expected_height)
                    .await
            }
            CertificateStatus::InError { error } => {
                warn!(
                    hash = certificate_id.to_string(),
                    "Certificate {certificate_id} is in error: {}", error
                );

                Ok(())
            }
            CertificateStatus::Settled => {
                warn!(
                    hash = certificate_id.to_string(),
                    "Certificate {certificate_id} is already settled while trying to certify the \
                     certificate for network {} at height {}",
                    self.network_id,
                    *next_expected_height - 1
                );

                Ok(())
            }
        }
    }

    async fn handle_candidate(
        &mut self,
        header: CertificateHeader,
        certificate: &Certificate,
        next_expected_height: &mut u64,
    ) -> Result<(), Error> {
        let certificate_id = header.certificate_id;
        let hash = certificate_id.to_string();

        if let Some(tx_hash) = header.settlement_tx_hash {
            let eth_tx_hash: ethers::types::H256 = tx_hash.0.into();

            // Check L1 transaction
            if self
                .settlement_client
                .transaction_exists(eth_tx_hash)
                .await
                .map_err(|error| {
                    error!(hash, "Error while fetching the transaction: {}", error);

                    error
                })?
            {
                let mut new_state = self.local_state.clone();
                let (_multi_batch_header, _initial_state) = self
                    .certifier_client
                    .witness_execution(certificate, &mut new_state)
                    .await
                    .map_err(|error| {
                        error!(hash, "Error while witnessing the execution: {}", error);
                        error
                    })?;

                self.pending_state = Some(new_state);

                if let Err(error) = self
                    .settlement_client
                    .recover_settlement(eth_tx_hash, certificate_id, self.network_id, header.height)
                    .await
                {
                    error!(hash, "Error while recovering the transaction: {}", error);
                } else {
                    info!(
                        hash,
                        "Recovered the transaction for certificate {}", certificate_id
                    );

                    self.handle_certificate_settlement(certificate)?;
                    *next_expected_height += 1;
                }
            } else {
                // Transaction not found, back to pending

                warn!(
                    hash,
                    "Transaction {} not found for certificate {}", eth_tx_hash, hash
                );

                self.state_store.update_certificate_header_status(
                    &certificate_id,
                    &CertificateStatus::Pending,
                )?;
                self.pending_store.remove_generated_proof(&certificate_id)?;
            }
        } else {
            // Candidate but no tx_hash, cert should be in error
            warn!(
                "Certificate {} is in candidate but has no settlement tx hash",
                hash
            );

            self.state_store.update_certificate_header_status(
                &certificate_id,
                &CertificateStatus::InError {
                    error: CertificateStatusError::SettlementError(
                        "Inconsistent transaction state".to_string(),
                    ),
                },
            )?;
        }

        Ok(())
    }

    async fn handle_pending(
        &mut self,
        header: CertificateHeader,
        next_expected_height: &mut u64,
    ) -> Result<(), Error> {
        let certificate_id = header.certificate_id;
        let height = header.height;

        info!(
            hash = certificate_id.to_string(),
            "Certifying the certificate {certificate_id} for network {} at height {}",
            self.network_id,
            height
        );

        match self
            .certifier_client
            .certify(self.local_state.clone(), self.network_id, height)
            .await
        {
            Ok(CertifierOutput {
                height,
                certificate,
                new_state,
                ..
            }) => {
                debug!(
                    hash = certificate_id.to_string(),
                    "Proof certification completed for {certificate_id} for network {}",
                    self.network_id
                );
                match self
                    .on_proven_certificate(height, certificate, new_state)
                    .await
                {
                    Err(error) => {
                        error!(
                            hash = certificate_id.to_string(),
                            "Error during the certification process of {certificate_id} for \
                             network {}: {:?}",
                            self.network_id,
                            error
                        );
                        self.pending_state = None;
                        self.at_capacity_for_epoch = false;
                    }
                    Ok(settled) => {
                        self.latest_settled = Some(settled);
                        *next_expected_height += 1;
                        self.at_capacity_for_epoch = true;

                        debug!(
                            hash = certificate_id.to_string(),
                            "Certification process completed for {certificate_id} for network {}",
                            self.network_id
                        );
                    }
                }
                Ok(())
            }

            Err(error) => {
                warn!(
                    hash = certificate_id.to_string(),
                    "Error during certification process of {certificate_id}: {}", error
                );
                let error: CertificateStatusError = match error {
                    CertificationError::CertificateNotFound(_network, _height) => {
                        CertificateStatusError::InternalError(error.to_string())
                    }
                    CertificationError::TrustedSequencerNotFound(network) => {
                        CertificateStatusError::TrustedSequencerNotFound(network)
                    }
                    CertificationError::ProofVerificationFailed { source } => source.into(),
                    CertificationError::L1InfoRootNotFound(_certificate_id, l1_leaf_count) => {
                        CertificateStatusError::L1InfoRootNotFound(l1_leaf_count)
                    }

                    CertificationError::ProverExecutionFailed { source } => {
                        CertificateStatusError::ProofGenerationError {
                            generation_type: agglayer_types::GenerationType::Prover,
                            source,
                        }
                    }
                    CertificationError::NativeExecutionFailed { source } => {
                        CertificateStatusError::ProofGenerationError {
                            generation_type: agglayer_types::GenerationType::Native,
                            source,
                        }
                    }

                    CertificationError::Types { source } => source.into(),

                    CertificationError::Storage(error) => {
                        let error = format!(
                            "Storage error happened in the certification process of \
                             {certificate_id}: {:?}",
                            error
                        );
                        warn!(hash = certificate_id.to_string(), error);

                        CertificateStatusError::InternalError(error)
                    }
                    CertificationError::Serialize { source } => {
                        let error = format!(
                            "Serialization error happened in the certification process of \
                             {certificate_id}: {:?}",
                            source
                        );
                        warn!(hash = certificate_id.to_string(), error);

                        CertificateStatusError::InternalError(error)
                    }
                    CertificationError::Deserialize { source } => {
                        let error = format!(
                            "Deserialization error happened in the certification process of \
                             {certificate_id}: {:?}",
                            source
                        );
                        warn!(hash = certificate_id.to_string(), error);
                        CertificateStatusError::InternalError(error)
                    }
                    CertificationError::InternalError(error) => {
                        let error = format!(
                            "Internal error happened in the certification process of \
                             {certificate_id}: {}",
                            error
                        );
                        warn!(hash = certificate_id.to_string(), error);

                        CertificateStatusError::InternalError(error)
                    }
                };

                if self
                    .state_store
                    .update_certificate_header_status(
                        &certificate_id,
                        &CertificateStatus::InError { error },
                    )
                    .is_err()
                {
                    error!(
                        hash = certificate_id.to_string(),
                        "Certificate {certificate_id} in error and failed to update the \
                         certificate header status"
                    );
                }
                Ok(())
            }
        }
    }
}

impl<CertifierClient, SettlementClient, PendingStore, StateStore>
    NetworkTask<CertifierClient, SettlementClient, PendingStore, StateStore>
where
    CertifierClient: Certifier,
    SettlementClient: EpochPacker,
    PendingStore: PendingCertificateReader + PendingCertificateWriter,
    StateStore: StateWriter,
{
    /// Context:
    ///
    /// At one point in time, there is at most one certifier task per network
    /// running. The certifier task try to generate a proof based on
    /// a certificate. The certifier task doesn't know about other tasks nor if
    /// the certificate will be included in an epoch. The Orchestrator is
    /// the one that is responsible to decide if a proof is valid and should
    /// be included in an epoch.
    ///
    /// Based on the current context of the orchestrator, we can
    /// determine the following:
    ///
    /// 1. If the state doesn't know the network and the height is 0, we update
    ///    the state. This is the first certificate for this network.
    /// 2. If the state knows the network and the height is the next one, we
    ///    update the state. This is the next certificate for this network.
    /// 3. If the state doesn't know the network and the height is not 0, we
    ///    ignore the proof.
    /// 4. If the state knows the network and the height is not the next
    ///    expected one, we ignore the proof.
    ///
    /// When a generated proof is accepted:
    /// - We update the cursor for the network.
    /// - We update the latest proven certificate for the network.
    /// - We do not remove the pending certificate. (as it needs to be included
    ///   in an epoch)
    /// - We spawn the next certificate for the network.
    async fn on_proven_certificate(
        &mut self,
        height: Height,
        certificate: Certificate,
        new_state: LocalNetworkStateData,
    ) -> Result<SettledCertificate, Error> {
        let certificate_id = certificate.hash();
        if let Err(error) = self
            .pending_store
            .set_latest_proven_certificate_per_network(&self.network_id, &height, &certificate_id)
        {
            error!(
                hash = certificate_id.to_string(),
                "Failed to set the latest proven certificate per network: {:?}", error
            );
        }

        if let Err(error) = self
            .state_store
            .update_certificate_header_status(&certificate_id, &CertificateStatus::Proven)
        {
            error!(
                hash = certificate_id.to_string(),
                "Failed to update the certificate header status: {:?}", error
            );
        }

        self.pending_state = Some(new_state);

        let result = self
            .settlement_client
            .settle_certificate(certificate_id)
            .await;

        match result {
            Ok((_, settled_certificate)) => {
                info!(
                    hash = certificate_id.to_string(),
                    "Received a certificate settlement notification"
                );
                self.handle_certificate_settlement(&certificate)?;

                Ok(settled_certificate)
            }
            Err(error) => {
                let error_as_string = error.to_string();
                error!(
                    hash = certificate_id.to_string(),
                    "Failed to settle the certificate: {}", error_as_string
                );

                if self
                    .state_store
                    .update_certificate_header_status(
                        &certificate_id,
                        &CertificateStatus::InError {
                            error: error.into(),
                        },
                    )
                    .is_err()
                {
                    error!(
                        hash = certificate_id.to_string(),
                        "Certificate {certificate_id} in error and failed to update the \
                         certificate header status"
                    );
                }

                Err(Error::SettlementError {
                    certificate_id,
                    error: error_as_string,
                })
            }
        }
    }

    fn handle_certificate_settlement(&mut self, certificate: &Certificate) -> Result<(), Error> {
        let certificate_id = certificate.hash();
        if let Some(new) = self.pending_state.take() {
            debug!(
                "Updated the state for network {} with the new state {} > {}",
                self.network_id,
                self.local_state.get_roots().display_to_hex(),
                new.get_roots().display_to_hex()
            );

            self.local_state = new;

            // Store the current state
            let new_leaves = certificate
                .bridge_exits
                .iter()
                .map(|exit| exit.hash())
                .collect::<Vec<Digest>>();

            self.state_store
                .write_local_network_state(
                    &certificate.network_id,
                    &self.local_state,
                    new_leaves.as_slice(),
                )
                .map_err(|e| Error::PersistenceError {
                    certificate_id,
                    error: e.to_string(),
                })?;

            Ok(())
        } else {
            error!(
                "Missing pending state for network {} needed upon settlement, current state: {}",
                self.network_id,
                self.local_state.get_roots().display_to_hex()
            );

            Err(Error::InternalError("Missing pending state".to_string()))
        }
    }
}<|MERGE_RESOLUTION|>--- conflicted
+++ resolved
@@ -168,24 +168,6 @@
             *first_run = false;
         } else {
             tokio::select! {
-<<<<<<< HEAD
-                Ok(agglayer_clock::Event::EpochEnded(epoch)) = stream_epoch.recv() => {
-                    info!("Received an epoch event: {}", epoch);
-
-                    let current_epoch = self.clock_ref.current_epoch();
-                    if epoch != 0 && epoch < (current_epoch - 1) {
-                        warn!("Received an epoch event for epoch {epoch} which is outdated, current epoch is {current_epoch}");
-
-                        return Ok(());
-                    }
-                    match self.latest_settled {
-                        Some(SettledCertificate(_, _, epoch, _)) if epoch == current_epoch => {
-                            warn!("Network {} is at capacity for the epoch {}", self.network_id, current_epoch);
-                            return Ok(());
-                        },
-                        _ => {
-                            self.at_capacity_for_epoch = false;
-=======
                 event = stream_epoch.recv() => {
                     let network_id = self.network_id;
                     match event {
@@ -194,18 +176,17 @@
 
                             let current_epoch = self.clock_ref.current_epoch();
                             if epoch != 0 && (epoch + 1) < current_epoch {
-                                debug!("Received an epoch event for epoch {epoch} which is outdated, current epoch is {current_epoch}");
+                                warn!("Received an epoch event for epoch {epoch} which is outdated, current epoch is {current_epoch}");
 
                                 return Ok(());
                             }
                             match self.latest_settled {
                                 Some(SettledCertificate(_, _, epoch, _)) if epoch == current_epoch => {
-                                    info!("Network {network_id} is at capacity for the epoch {current_epoch}");
+                                    warn!("Network {network_id} is at capacity for the epoch {current_epoch}");
                                     return Ok(());
                                 },
                                 _ => {
                                     self.at_capacity_for_epoch = false;
-                                    *next_expected_height
                                 }
                             }
                         }
@@ -216,7 +197,6 @@
                         Err(broadcast::error::RecvError::Closed) => {
                             error!("Epoch channel closed for network {network_id}");
                             return Err(Error::InternalError("epoch channel closed".into()));
->>>>>>> fe452026
                         }
                     }
                 }
