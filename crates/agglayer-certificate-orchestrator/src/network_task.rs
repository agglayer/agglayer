--- conflicted
+++ resolved
@@ -464,32 +464,6 @@
         Ok(())
     }
 
-<<<<<<< HEAD
-    fn pending_pessimistic_root(
-        &self,
-        height: Height,
-        version: PessimisticRootCommitmentVersion,
-    ) -> Digest {
-        let state_commitment = self.local_state.get_roots();
-        let pp_commitment_values =
-            pessimistic_proof::core::commitment::PessimisticRootCommitmentValues {
-                height: height.as_u64(),
-                origin_network: self.network_id,
-
-                ler_leaf_count: state_commitment.ler_leaf_count,
-                balance_root: state_commitment.balance_root.into(),
-                nullifier_root: state_commitment.nullifier_root.into(),
-            };
-        pp_commitment_values.compute_pp_root(version)
-    }
-
-    fn is_pending_pessimistic_root(&self, settled_pp_root: Digest, height: Height) -> bool {
-        let computed_v2 =
-            self.pending_pessimistic_root(height, PessimisticRootCommitmentVersion::V2);
-        let computed_v3 =
-            self.pending_pessimistic_root(height, PessimisticRootCommitmentVersion::V3);
-        settled_pp_root == computed_v2 || settled_pp_root == computed_v3
-=======
     /// Retrieves the latest VerifyPessimisticStateTransition event's new PP
     /// root from L1 for this network
     async fn retrieve_settled_cert_pp_root(&mut self) -> Result<Option<[u8; 32]>, Error> {
@@ -528,6 +502,31 @@
         }
 
         Ok(latest_pp_root)
->>>>>>> 87d26554
+    }
+
+    fn pending_pessimistic_root(
+        &self,
+        height: Height,
+        version: PessimisticRootCommitmentVersion,
+    ) -> Digest {
+        let state_commitment = self.local_state.get_roots();
+        let pp_commitment_values =
+            pessimistic_proof::core::commitment::PessimisticRootCommitmentValues {
+                height: height.as_u64(),
+                origin_network: self.network_id,
+
+                ler_leaf_count: state_commitment.ler_leaf_count,
+                balance_root: state_commitment.balance_root.into(),
+                nullifier_root: state_commitment.nullifier_root.into(),
+            };
+        pp_commitment_values.compute_pp_root(version)
+    }
+
+    fn is_pending_pessimistic_root(&self, settled_pp_root: Digest, heighlt: Height) -> bool {
+        let computed_v2 =
+            self.pending_pessimistic_root(height, PessimisticRootCommitmentVersion::V2);
+        let computed_v3 =
+            self.pending_pessimistic_root(height, PessimisticRootCommitmentVersion::V3);
+        settled_pp_root == computed_v2 || settled_pp_root == computed_v3
     }
 }