--- conflicted
+++ resolved
@@ -320,22 +320,18 @@
         .expect("Failed to insert certificate header");
 
     storage
-        .state
-<<<<<<< HEAD
-        .update_settlement_tx_hash(&certificate_id, SettlementTxHash::for_tests())
-        .unwrap();
-
-    storage
         .pending
         .insert_settlement_tx_hash_for_certificate(&certificate_id, SettlementTxHash::for_tests())
-=======
+        .unwrap();
+
+    storage
+        .state
         .update_settlement_tx_hash(
             &certificate_id,
             SettlementTxHash::for_tests(),
             UpdateEvenIfAlreadyPresent::No,
             UpdateStatusToCandidate::Yes,
         )
->>>>>>> 3965d927
         .unwrap();
 
     certifier.expect_certify().never();
