--- conflicted
+++ resolved
@@ -1,30 +1,8 @@
 use std::sync::Arc;
 
-<<<<<<< HEAD
-use agglayer_config::epoch::BlockClockConfig;
-use agglayer_config::Config;
-use agglayer_config::Epoch;
-use agglayer_storage::columns::latest_settled_certificate_per_network::SettledCertificate;
-use agglayer_storage::stores::DebugReader;
-use agglayer_storage::stores::DebugWriter;
-use agglayer_storage::stores::PendingCertificateReader;
-use agglayer_storage::stores::PendingCertificateWriter;
-use agglayer_storage::stores::StateReader;
-use agglayer_storage::stores::StateWriter;
-use agglayer_telemetry::KeyValue;
-use agglayer_types::CertificateStatus;
-use agglayer_types::EpochConfiguration;
-use agglayer_types::{Certificate, CertificateHeader, CertificateId, Height, NetworkId};
-use ethers::types::TransactionReceipt;
-use ethers::{
-    contract::{ContractError, ContractRevert},
-    providers::Middleware,
-    types::H256,
-=======
 use agglayer_storage::stores::{
     DebugReader, DebugWriter, PendingCertificateReader, PendingCertificateWriter, StateReader,
     StateWriter,
->>>>>>> bbd50caf
 };
 use agglayer_types::{
     Certificate, CertificateHeader, CertificateId, EpochConfiguration, NetworkId,
@@ -35,26 +13,11 @@
     proc_macros::rpc,
     server::{middleware::http::ProxyGetRequestLayer, PingConfig, ServerBuilder, ServerHandle},
 };
-<<<<<<< HEAD
-use tokio::{sync::mpsc, try_join};
-use tower_http::compression::CompressionLayer;
-use tower_http::cors::CorsLayer;
-use tracing::trace;
-use tracing::warn;
-use tracing::{debug, error, info, instrument};
-
-use crate::{
-    kernel::Kernel,
-    rpc::error::{Error, RpcResult, StatusError},
-    signed_tx::SignedTx,
-};
-=======
 use tower_http::{compression::CompressionLayer, cors::CorsLayer};
 use tracing::info;
 
 use self::error::{Error, RpcResult};
 use crate::{service::AgglayerService, signed_tx::SignedTx};
->>>>>>> bbd50caf
 
 mod error;
 mod rpc_middleware;
@@ -287,110 +250,7 @@
     DebugStore: DebugReader + DebugWriter + 'static,
 {
     async fn send_tx(&self, tx: SignedTx) -> RpcResult<H256> {
-<<<<<<< HEAD
-        let hash = format!("{:?}", tx.hash());
-        tracing::Span::current().record("hash", &hash);
-
-        info!(
-            hash,
-            "Received transaction {hash} for rollup {}", tx.tx.rollup_id
-        );
-        let rollup_id_str = tx.tx.rollup_id.to_string();
-        let metrics_attrs_tx = &[
-            KeyValue::new("rollup_id", rollup_id_str),
-            KeyValue::new("type", "tx"),
-        ];
-        let metrics_attrs = &metrics_attrs_tx[..1];
-
-        agglayer_telemetry::SEND_TX.add(1, metrics_attrs);
-
-        if !self.kernel.check_rollup_registered(tx.tx.rollup_id) {
-            // Return an invalid params error if the rollup is not registered.
-            return Err(Error::rollup_not_registered(tx.tx.rollup_id));
-        }
-
-        self.kernel.verify_tx_signature(&tx).await.map_err(|e| {
-            error!(error = %e, hash, "Failed to verify the signature of transaction {hash}: {e}");
-            Error::signature_mismatch(e)
-        })?;
-
-        agglayer_telemetry::VERIFY_SIGNATURE.add(1, metrics_attrs_tx);
-
-        // Reserve a rate limiting slot.
-        let guard = self
-            .kernel
-            .rate_limiter()
-            .reserve_send_tx(tx.tx.rollup_id, tokio::time::Instant::now())?;
-
-        agglayer_telemetry::CHECK_TX.add(1, metrics_attrs);
-
-        // Run all the verification checks in parallel.
-        try_join!(
-            self.kernel
-                .verify_proof_eth_call(&tx)
-                .map_err(|e| {
-                    let zkevm_error = decode_contract_error::<
-                        _,
-                        agglayer_contracts::polygon_zk_evm::PolygonZkEvmErrors,
-                    >(&e);
-
-                    let rollup_error = decode_contract_error::<
-                        _,
-                        agglayer_contracts::polygon_rollup_manager::PolygonRollupManagerErrors,
-                    >(&e);
-
-                    let error = match (zkevm_error, rollup_error) {
-                        (Some(zkevm_error), _) => zkevm_error,
-                        (_, Some(rollup_error)) => rollup_error,
-                        (_, _) => e.to_string(),
-                    };
-
-                    error!(
-                        error_code = %e,
-                        error,
-                        hash,
-                        "Failed to dry-run the verify_batches_trusted_aggregator for transaction \
-                         {hash}: {error}"
-                    );
-                    Error::dry_run(error)
-                })
-                .map_ok(|_| {
-                    agglayer_telemetry::EXECUTE.add(1, metrics_attrs);
-                }),
-            self.kernel
-                .verify_proof_zkevm_node(&tx)
-                .map_err(|e| {
-                    error!(
-                        error = %e,
-                        hash,
-                        "Failed to verify the batch local_exit_root and state_root of transaction \
-                         {hash}: {e}"
-                    );
-                    Error::root_verification(e)
-                })
-                .map_ok(|_| {
-                    agglayer_telemetry::VERIFY_ZKP.add(1, metrics_attrs);
-                })
-        )?;
-
-        // Settle the proof on-chain and return the transaction hash.
-        let receipt = self.kernel.settle(&tx, guard).await.map_err(|e| {
-            error!(
-                error = %e,
-                hash,
-                "Failed to settle transaction {hash} on L1: {e}"
-            );
-            Error::settlement(e)
-        })?;
-
-        agglayer_telemetry::SETTLE.add(1, metrics_attrs);
-
-        info!(hash, "Successfully settled transaction {hash}");
-
-        Ok(receipt.transaction_hash)
-=======
         Ok(self.service.send_tx(tx).await?)
->>>>>>> bbd50caf
     }
 
     async fn get_tx_status(&self, hash: H256) -> RpcResult<TxStatus> {
@@ -398,65 +258,8 @@
     }
 
     async fn send_certificate(&self, certificate: Certificate) -> RpcResult<CertificateId> {
-<<<<<<< HEAD
-        let hash = certificate.hash();
-        let hash_string = hash.to_string();
-        tracing::Span::current().record("hash", &hash_string);
-
-        info!(
-            %hash,
-            "Received certificate {hash} for rollup {} at height {}", *certificate.network_id, certificate.height
-        );
-
-        self.kernel.verify_cert_signature(&certificate).await.map_err(|e| {
-            error!(error = %e, hash = hash_string, "Failed to verify the signature of certificate {hash}: {e}");
-            Error::signature_mismatch(e)
-        })?;
-
         self.validate_pre_existing_certificate(&certificate).await?;
-
-        // TODO: Batch the different queries.
-        // Insert the certificate into the pending store.
-        _ = self
-            .pending_store
-            .insert_pending_certificate(certificate.network_id, certificate.height, &certificate)
-            .map_err(|e| {
-                error!("Failed to insert certificate into pending store: {e}");
-                Error::internal(e.to_string())
-            })?;
-
-        // Insert the certificate header into the state store.
-        _ = self
-            .state
-            .insert_certificate_header(&certificate, CertificateStatus::Pending)
-            .map_err(|e| {
-                error!("Failed to insert certificate into state store: {e}");
-                Error::internal(e.to_string())
-            })?;
-
-        _ = self.debug_store.add_certificate(&certificate).map_err(|e| {
-            error!("Failed to insert certificate into debug store: {e}");
-            Error::internal(e.to_string())
-        });
-
-        if let Err(error) = self
-            .certificate_sender
-            .send((
-                certificate.network_id,
-                certificate.height,
-                certificate.hash(),
-            ))
-            .await
-        {
-            error!("Failed to send certificate: {error}");
-
-            return Err(Error::send_certificate(error));
-        }
-
-        Ok(hash)
-=======
         Ok(self.service.send_certificate(certificate).await?)
->>>>>>> bbd50caf
     }
 
     async fn get_certificate_header(
@@ -479,85 +282,12 @@
         &self,
         network_id: NetworkId,
     ) -> RpcResult<Option<CertificateHeader>> {
-<<<<<<< HEAD
-        debug!(
-            "Received request to get the latest known certificate header for rollup {}",
-            network_id
-        );
-
-        let settled_certificate_id_and_height = self
-            .state
-            .get_latest_settled_certificate_per_network(&network_id)
-            .map_err(|e| {
-                error!("Failed to get latest settled certificate: {e}");
-
-                Error::internal(e.to_string())
-            })?
-            .map(|(_, SettledCertificate(id, height, _, _))| (id, height));
-
-        let proven_certificate_id_and_height = self
-            .pending_store
-            .get_latest_proven_certificate_per_network(&network_id)
-            .map_err(|e| {
-                error!("Failed to get latest proven certificate: {e}");
-                Error::internal(e.to_string())
-            })?
-            .map(|(_, height, id)| (id, height));
-
-        let pending_certificate_id_and_height = self
-            .pending_store
-            .get_latest_pending_certificate_for_network(&network_id)
-            .map_err(|e| {
-                error!("Failed to get latest pending certificate: {e}");
-                Error::internal(e.to_string())
-            })?;
-
-        let certificate_id = [
-            pending_certificate_id_and_height,
-            proven_certificate_id_and_height,
-            settled_certificate_id_and_height,
-        ]
-        .into_iter()
-        .flatten()
-        .max_by(|x, y| x.1.cmp(&y.1))
-        .map(|v| v.0);
-
-        if let Some(certificate_id) = certificate_id {
-            match self.state.get_certificate_header(&certificate_id) {
-                Ok(Some(header)) => Ok(Some(header)),
-                Ok(None) => Err(Error::resource_not_found(format!(
-                    "Certificate({})",
-                    certificate_id
-                ))),
-                Err(error) => {
-                    error!(
-                        hash = certificate_id.to_string(),
-                        "Failed to get certificate header: {}", error
-                    );
-
-                    Err(Error::internal("Unable to get certificate header"))
-                }
-            }
-        } else {
-            Ok(None)
-        }
-    }
-
-=======
         let header = self
             .service
             .get_latest_known_certificate_header(network_id)?;
         Ok(header)
     }
 
-    async fn debug_get_certificate(
-        &self,
-        certificate_id: CertificateId,
-    ) -> RpcResult<(Certificate, Option<CertificateHeader>)> {
-        Ok(self.service.debug_get_certificate(certificate_id).await?)
-    }
-
->>>>>>> bbd50caf
     async fn get_latest_settled_certificate_header(
         &self,
         network_id: NetworkId,
