//! Support for structured errors in RPC.

use ethers::{middleware::Middleware, types::H256};
use jsonrpsee::types::error::ErrorObjectOwned;
use serde::Serialize;

use crate::{
    rate_limiting::RateLimited as RateLimitedError,
    service::{
        self, CertificateRetrievalError, CertificateSubmissionError, SendTxError, TxStatusError,
    },
};

/// JsonRPC error codes.
pub mod code {
    /// Rollup is not registered.
    pub const ROLLUP_NOT_REGISTERED: i32 = -10001;

    /// Rollup signature verification failure.
    pub const SIGNATURE_MISMATCH: i32 = -10002;

    /// Proof or state validation failed.
    pub const VALIDATION_FAILURE: i32 = -10003;

    /// L1 settlement failure.
    pub const SETTLEMENT_ERROR: i32 = -10004;

    /// Transaction status retrieval error.
    pub const STATUS_ERROR: i32 = -10005;

    /// Error submitting a certificate.
    pub const SEND_CERTIFICATE: i32 = -10006;

    /// Transaction settlement has been rate limited.
    pub const RATE_LIMITED: i32 = -10007;

    /// Resource not found.
    pub const RESOURCE_NOT_FOUND: i32 = -10008;
}

#[derive(PartialEq, Eq, Serialize, Debug, Clone, thiserror::Error)]
#[serde(rename_all = "kebab-case")]
pub enum ValidationError {
    #[error("Dry run failed")]
    DryRun { detail: String },

    #[error("State root verification failed")]
    RootVerification { detail: String },
}

impl ValidationError {
    fn dry_run(err: impl ToString) -> Self {
        let detail = err.to_string();
        Self::DryRun { detail }
    }
}

#[derive(PartialEq, Eq, Serialize, Debug, Clone, thiserror::Error)]
#[serde(rename_all = "kebab-case")]
pub enum SettlementError {
    #[error("No receipt")]
    NoReceipt,

    #[error("IO error")]
    IoError(String),

    #[error("Contract error")]
    Contract { detail: String },
}

impl SettlementError {
    fn io_error(err: impl ToString) -> Self {
        Self::IoError(err.to_string())
    }
}

#[derive(PartialEq, Eq, Serialize, Debug, Clone, thiserror::Error)]
#[serde(rename_all = "kebab-case")]
pub enum StatusError {
    #[error("Transaction not found")]
    TxNotFound { hash: H256 },

    #[error("Failed to get the current L1 block")]
    L1Block { detail: String },

    #[error("Failed to get tx status")]
    TxStatus { detail: String },
}

impl<Rpc: 'static + Middleware> From<TxStatusError<Rpc>> for StatusError {
    fn from(error: TxStatusError<Rpc>) -> Self {
        use TxStatusError as E;
        match error {
            E::StatusCheck(error) => {
                let detail = error.to_string();
                Self::TxStatus { detail }
            }
            E::L1BlockRetrieval(error) => {
                let detail = error.to_string();
                Self::L1Block { detail }
            }
            E::TxNotFound { hash } => Self::TxNotFound { hash },
        }
    }
}

/// Application-level RPC errors returned by AggLayer.
///
/// Implementation note:
/// RPC errors contain three pieces of information.
/// They are obtained as follows:
/// * `"code"` (the numeric error code) is taken from a call to [Self::code].
/// * `"message"` comes from the `Display` trait impl provided by `thiserror`.
/// * The `"data"` field comes from the `Serialize` trait impl.
#[derive(PartialEq, Eq, Serialize, Debug, Clone, thiserror::Error)]
#[serde(rename_all = "kebab-case")]
pub enum Error {
    #[error("Invalid argument: {0}")]
    InvalidArgument(String),

    #[error("Rollup {rollup_id} not registered")]
    #[serde(rename_all = "kebab-case")]
    RollupNotRegistered { rollup_id: u32 },

    #[error("Rollup signature verification failed")]
    #[serde(rename_all = "kebab-case")]
    SignatureMismatch { detail: String },

    #[error("Validation failed: {0}")]
    Validation(#[from] ValidationError),

    #[error("L1 settlement error: {0}")]
    Settlement(#[from] SettlementError),

    #[error("Status retrieval error: {0}")]
    Status(#[from] StatusError),

    #[error("Cannot send certificate: {detail}")]
    SendCertificate { detail: String },

    #[error("Rate limited")]
    #[serde(rename_all = "kebab-case")]
    RateLimited {
        detail: String,
        error: RateLimitedError,
    },

    #[error("Resource not found: {0}")]
    ResourceNotFound(String),

    #[error("Internal error: {0}")]
    Internal(String),
}

impl Error {
    pub fn internal<S: Into<String>>(detail: S) -> Self {
        Self::Internal(detail.into())
    }

<<<<<<< HEAD
    pub(crate) fn invalid_argument<S: Into<String>>(detail: S) -> Self {
        Self::InvalidArgument(detail.into())
    }

    pub(crate) fn resource_not_found<S: Into<String>>(resource: S) -> Self {
        Self::ResourceNotFound(resource.into())
    }

    pub(crate) fn rollup_not_registered(rollup_id: u32) -> Self {
        Self::RollupNotRegistered { rollup_id }
    }

    pub(crate) fn signature_mismatch<R: Middleware>(err: SignatureVerificationError<R>) -> Self {
        let detail = err.to_string();
        Self::SignatureMismatch { detail }
    }

    pub(crate) fn dry_run(detail: String) -> Self {
        ValidationError::DryRun { detail }.into()
    }

    pub(crate) fn root_verification(err: ZkevmNodeVerificationError) -> Self {
        let detail = err.to_string();
        ValidationError::RootVerification { detail }.into()
    }

    pub(crate) fn settlement<R: Middleware>(err: crate::kernel::SettlementError<R>) -> Self {
        err.into()
    }

    pub(crate) fn send_certificate<T>(err: tokio::sync::mpsc::error::SendError<T>) -> Self {
        let detail = err.to_string();
        Self::SendCertificate { detail }
    }

=======
>>>>>>> bbd50caf
    /// Get the jsonrpc error code for this error.
    pub fn code(&self) -> i32 {
        match self {
            Self::InvalidArgument(_) => jsonrpsee::types::error::INVALID_PARAMS_CODE,
            Self::Internal(_) => jsonrpsee::types::error::INTERNAL_ERROR_CODE,
            Self::ResourceNotFound { .. } => code::RESOURCE_NOT_FOUND,
            Self::RollupNotRegistered { .. } => code::ROLLUP_NOT_REGISTERED,
            Self::SignatureMismatch { .. } => code::SIGNATURE_MISMATCH,
            Self::Validation(_) => code::VALIDATION_FAILURE,
            Self::Settlement(_) => code::SETTLEMENT_ERROR,
            Self::Status(_) => code::STATUS_ERROR,
            Self::SendCertificate { .. } => code::SEND_CERTIFICATE,
            Self::RateLimited { .. } => code::RATE_LIMITED,
        }
    }
}

impl<Rpc: 'static + Middleware> From<SendTxError<Rpc>> for Error {
    fn from(err: SendTxError<Rpc>) -> Self {
        use SendTxError as E;
        match err {
            E::RateLimited(error) => error.into(),
            E::SignatureError(error) => {
                let detail = error.to_string();
                Self::SignatureMismatch { detail }
            }
            E::RollupNotRegistered { rollup_id } => Self::RollupNotRegistered { rollup_id },
            E::DryRunZkEvm(error) => ValidationError::dry_run(error).into(),
            E::DryRunRollupManager(error) => ValidationError::dry_run(error).into(),
            E::DryRunOther(error) => ValidationError::dry_run(error).into(),
            E::RootVerification(error) => {
                let detail = error.to_string();
                ValidationError::RootVerification { detail }.into()
            }
            E::Settlement(error) => error.into(),
        }
    }
}

impl From<RateLimitedError> for Error {
    fn from(error: RateLimitedError) -> Self {
        let detail = error.to_string();
        Self::RateLimited { detail, error }
    }
}

impl<Rpc: 'static + Middleware> From<service::error::SettlementError<Rpc>> for Error {
    fn from(error: service::error::SettlementError<Rpc>) -> Self {
        use service::error::SettlementError as E;
        match error {
            E::NoReceipt => SettlementError::NoReceipt.into(),
            E::ContractError(error) => {
                let detail = error.to_string();
                SettlementError::Contract { detail }.into()
            }
            E::ProviderError(error) => SettlementError::io_error(error).into(),
            E::RateLimited(error) => error.into(),
            error @ E::Timeout(_) => SettlementError::io_error(error).into(),
        }
    }
}

impl<Rpc: 'static + Middleware> From<TxStatusError<Rpc>> for Error {
    fn from(error: TxStatusError<Rpc>) -> Self {
        StatusError::from(error).into()
    }
}

impl<Rpc: Middleware> From<CertificateSubmissionError<Rpc>> for Error {
    fn from(error: CertificateSubmissionError<Rpc>) -> Self {
        let detail = error.to_string();
        Self::SendCertificate { detail }
    }
}

impl From<CertificateRetrievalError> for Error {
    fn from(err: CertificateRetrievalError) -> Self {
        match err {
            CertificateRetrievalError::Storage(error) => Self::internal(error.to_string()),
            CertificateRetrievalError::NotFound { certificate_id } => {
                Self::ResourceNotFound(format!("Certificate({certificate_id})"))
            }
        }
    }
}

// This impl establishes the integration with `jsonrpsee` errors.
impl From<Error> for ErrorObjectOwned {
    fn from(err: Error) -> Self {
        ErrorObjectOwned::owned(err.code(), err.to_string(), Some(err))
    }
}

/// Type returned from RPC methods, uses [RpcError].
pub type RpcResult<T> = Result<T, Error>;<|MERGE_RESOLUTION|>--- conflicted
+++ resolved
@@ -157,44 +157,6 @@
         Self::Internal(detail.into())
     }
 
-<<<<<<< HEAD
-    pub(crate) fn invalid_argument<S: Into<String>>(detail: S) -> Self {
-        Self::InvalidArgument(detail.into())
-    }
-
-    pub(crate) fn resource_not_found<S: Into<String>>(resource: S) -> Self {
-        Self::ResourceNotFound(resource.into())
-    }
-
-    pub(crate) fn rollup_not_registered(rollup_id: u32) -> Self {
-        Self::RollupNotRegistered { rollup_id }
-    }
-
-    pub(crate) fn signature_mismatch<R: Middleware>(err: SignatureVerificationError<R>) -> Self {
-        let detail = err.to_string();
-        Self::SignatureMismatch { detail }
-    }
-
-    pub(crate) fn dry_run(detail: String) -> Self {
-        ValidationError::DryRun { detail }.into()
-    }
-
-    pub(crate) fn root_verification(err: ZkevmNodeVerificationError) -> Self {
-        let detail = err.to_string();
-        ValidationError::RootVerification { detail }.into()
-    }
-
-    pub(crate) fn settlement<R: Middleware>(err: crate::kernel::SettlementError<R>) -> Self {
-        err.into()
-    }
-
-    pub(crate) fn send_certificate<T>(err: tokio::sync::mpsc::error::SendError<T>) -> Self {
-        let detail = err.to_string();
-        Self::SendCertificate { detail }
-    }
-
-=======
->>>>>>> bbd50caf
     /// Get the jsonrpc error code for this error.
     pub fn code(&self) -> i32 {
         match self {
