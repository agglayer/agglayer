--- conflicted
+++ resolved
@@ -1,10 +1,6 @@
 use std::{num::NonZeroU64, sync::Arc};
 
-<<<<<<< HEAD
-use agglayer_aggregator_notifier::{AlloySettlementClient, CertifierClient};
-=======
 use agglayer_aggregator_notifier::{CertifierClient, RpcSettlementClient};
->>>>>>> 82563277
 use agglayer_certificate_orchestrator::CertificateOrchestrator;
 use agglayer_clock::{BlockClock, Clock, TimeClock};
 use agglayer_config::{storage::backup::BackupConfig, Config, Epoch};
@@ -222,11 +218,7 @@
         let core = Kernel::new(rpc.clone(), config.clone());
 
         let current_epoch_store = Arc::new(arc_swap::ArcSwap::new(Arc::new(current_epoch_store)));
-<<<<<<< HEAD
-        let epoch_packing_aggregator_task = AlloySettlementClient::try_new(
-=======
         let epoch_packing_aggregator_task = RpcSettlementClient::try_new(
->>>>>>> 82563277
             Arc::new(config.outbound.rpc.settle.clone()),
             state_store.clone(),
             pending_store.clone(),
