use std::{num::NonZeroU64, sync::Arc};

use agglayer_aggregator_notifier::{CertifierClient, RpcSettlementClient};
use agglayer_certificate_orchestrator::CertificateOrchestrator;
use agglayer_clock::{BlockClock, Clock, TimeClock};
use agglayer_config::{storage::backup::BackupConfig, Config, Epoch};
use agglayer_contracts::{contracts::PolygonRollupManager, L1RpcClient};
use agglayer_jsonrpc_api::{
    admin::AdminAgglayerImpl, kernel::Kernel, service::AgglayerService, AgglayerImpl,
};
use agglayer_signer::ConfiguredSigner;
use agglayer_storage::{
    storage::{
        backup::{BackupClient, BackupEngine},
        DB,
    },
    stores::{
        debug::DebugStore, epochs::EpochsStore, pending::PendingStore, state::StateStore,
        PerEpochReader as _,
    },
};
use alloy::{
    network::EthereumWallet,
    providers::{ProviderBuilder, WsConnect},
    signers::Signer,
};
use eyre::Context as _;
use tokio::{sync::mpsc, task::JoinHandle};
use tokio_util::sync::CancellationToken;
use tracing::{debug, error, info, warn};

use crate::epoch_synchronizer::EpochSynchronizer;

pub(crate) mod api;

pub(crate) struct Node {
    pub(crate) rpc_handle: JoinHandle<()>,
    pub(crate) certificate_orchestrator_handle: JoinHandle<()>,
}

#[buildstructor::buildstructor]
impl Node {
    /// Function that setups and starts the Agglayer node.
    ///
    /// The available methods are:
    ///
    /// - `builder`: Creates a new builder instance.
    /// - `config`: Sets the configuration.
    /// - `start`: Starts the Agglayer node.
    ///
    /// # Examples
    /// ```no_compile
    /// # use std::sync::Arc;
    /// # use agglayer_config::Config;
    /// # use agglayer_node::Node;
    /// # use tokio_util::sync::CancellationToken;
    /// #
    /// async fn start_node() -> eyre::Result<()> {
    ///    let config: Arc<Config> = Arc::new(Config::default());
    ///
    ///    Node::builder()
    ///      .config(config)
    ///      .cancellation_token(CancellationToken::new())
    ///      .start()
    ///      .await?;
    ///
    ///    Ok(())
    /// }
    /// ```
    ///
    /// # Errors
    ///
    /// This function will return an error if:
    /// - The L1 node URL is invalid.
    /// - The configured signer is invalid.
    /// - The RPC server failed to start.
    /// - The [`TimeClock`] failed to start.
    #[builder(entry = "builder", exit = "start", visibility = "pub(crate)")]
    pub(crate) async fn start(
        config: Arc<Config>,
        cancellation_token: CancellationToken,
    ) -> eyre::Result<Self> {
        if config.mock_verifier {
            warn!(
                "Mock verifier is being used. This should only be used for testing purposes and \
                 not in production environments."
            );
        }

        // Initializing storage
        let pending_db = Arc::new(DB::open_cf(
            &config.storage.pending_db_path,
            agglayer_storage::storage::pending_db_cf_definitions(),
        )?);
        let state_db = Arc::new(DB::open_cf(
            &config.storage.state_db_path,
            agglayer_storage::storage::state_db_cf_definitions(),
        )?);

        // Initialize backup engine
        let backup_client = if let BackupConfig::Enabled {
            path,
            state_max_backup_count,
            pending_max_backup_count,
        } = &config.storage.backup
        {
            let (backup_engine, client) = BackupEngine::new(
                path,
                state_db.clone(),
                pending_db.clone(),
                *state_max_backup_count,
                *pending_max_backup_count,
                cancellation_token.clone(),
            )?;
            tokio::spawn(backup_engine.run());

            client
        } else {
            BackupClient::noop()
        };
        let state_store = Arc::new(StateStore::new(state_db.clone(), backup_client.clone()));
        let pending_store = Arc::new(PendingStore::new(pending_db.clone()));
        let debug_store = if config.debug_mode {
            Arc::new(DebugStore::new_with_path(&config.storage.debug_db_path)?)
        } else {
            Arc::new(DebugStore::Disabled)
        };

        info!("Storage initialized.");

        // Spawn the TimeClock.
        let clock_ref = match &config.epoch {
            Epoch::BlockClock(cfg) => {
                info!(
                    "Starting BlockClock with provider: {}",
                    config.l1.ws_node_url
                );

                let clock = BlockClock::new_with_ws(
                    WsConnect::new(config.l1.ws_node_url.as_str()),
                    cfg.genesis_block,
                    cfg.epoch_duration,
                    config.l1.connect_attempt_timeout,
                )
                .await
                .inspect_err(|e| {
                    error!("Failed to start BlockClock: {:?}", e);
                })?;

                clock.spawn(cancellation_token.clone()).await?
            }
            Epoch::TimeClock(cfg) => {
                let duration =
                    NonZeroU64::new(cfg.epoch_duration.as_secs()).ok_or(std::io::Error::new(
                        std::io::ErrorKind::InvalidInput,
                        "EpochDuration is invalid",
                    ))?;
                let clock = TimeClock::new_now(duration);

                clock.spawn(cancellation_token.clone()).await?
            }
        };

        let current_epoch = clock_ref.current_epoch();
        info!("Clock started, current epoch {current_epoch}");

        let epochs_store = Arc::new(EpochsStore::new(
            config.clone(),
            current_epoch,
            pending_store.clone(),
            state_store.clone(),
            backup_client,
        )?);

        info!("Epoch synchronization started.");
        let current_epoch_store =
            EpochSynchronizer::start(state_store.clone(), epochs_store.clone(), clock_ref.clone())
                .await
                .context("Failed starting epoch synchronizer")?;

        info!(
            "Epoch synchronization completed, active epoch: {}.",
            current_epoch_store.get_epoch_number()
        );

        let signer = ConfiguredSigner::new(config.clone()).await?;
        let address = signer.address();
        tracing::info!("Signer address: {:?}", address);

        // Create a new L1 RPC provider with signer support and SimpleNonceManager
        let wallet = EthereumWallet::from(signer);
<<<<<<< HEAD
        let provider = ProviderBuilder::new()
            .with_simple_nonce_management()
            .wallet(wallet)
            .on_http(config.l1.node_url.clone());
=======
        let provider = ProviderBuilder::new().wallet(wallet).on_client(
            alloy::rpc::client::RpcClient::builder()
                .layer(crate::L1TraceLayer)
                .http(config.l1.node_url.clone()),
        );
>>>>>>> feed49bf
        let rpc = Arc::new(provider);

        tracing::debug!("RPC provider created");
        let rollup_manager = Arc::new(
            L1RpcClient::try_new(
                rpc.clone(),
                PolygonRollupManager::new(config.l1.rollup_manager_contract.into(), (*rpc).clone()),
                config.l1.polygon_zkevm_global_exit_root_v2_contract.into(),
                config.outbound.rpc.settle.gas_multiplier_factor,
                {
                    let gas_config = &config.outbound.rpc.settle.gas_price;
                    agglayer_contracts::GasPriceParams::new(
                        gas_config.multiplier.as_u64_per_1000(),
                        gas_config.floor..=gas_config.ceiling,
                    )?
                },
                config.l1.event_filter_block_range.get(),
            )
            .await?,
        );
        tracing::debug!("RollupManager created");

        let certifier_client = CertifierClient::try_new(
            config.prover_entrypoint.clone(),
            pending_store.clone(),
            Arc::clone(&rollup_manager),
            Arc::clone(&config),
        )
        .await?;
        info!("Certifier client created.");

        // Construct the core.
        let core = Kernel::new(rpc.clone(), config.clone()).unwrap();

        let current_epoch_store = Arc::new(arc_swap::ArcSwap::new(Arc::new(current_epoch_store)));
        let epoch_packing_aggregator_task = RpcSettlementClient::new(
            Arc::new(config.outbound.rpc.settle.clone()),
            state_store.clone(),
            pending_store.clone(),
            Arc::clone(&rollup_manager),
            current_epoch_store.clone(),
        );

        info!("Epoch packing aggregator task created.");

        let (data_sender, data_receiver) = mpsc::channel(
            config
                .certificate_orchestrator
                .input_backpressure_buffer_size,
        );

        let certificate_orchestrator_handle = CertificateOrchestrator::builder()
            .clock(clock_ref)
            .data_receiver(data_receiver)
            .cancellation_token(cancellation_token.clone())
            .settlement_client(epoch_packing_aggregator_task)
            .pending_store(pending_store.clone())
            .epochs_store(epochs_store.clone())
            .current_epoch(current_epoch_store)
            .state_store(state_store.clone())
            .certifier_task_builder(certifier_client)
            .start()
            .await
            .context("Failed starting certificate orchestrator")?;

        info!("Certificate orchestrator started.");

        // Set up the core service object.
        let service = Arc::new(AgglayerService::new(core));
        let rpc_service = Arc::new(agglayer_rpc::AgglayerService::new(
            data_sender.clone(),
            pending_store.clone(),
            state_store.clone(),
            debug_store.clone(),
            epochs_store.clone(),
            config.clone(),
            Arc::clone(&rollup_manager),
        ));

        let admin_router = AdminAgglayerImpl::new(
            data_sender,
            pending_store.clone(),
            state_store.clone(),
            debug_store.clone(),
            config.clone(),
        )
        .start()
        .await
        .context("Failed starting admin router")?;

        // Bind the core to the RPC server.
        let json_rpc_router = AgglayerImpl::new(service, rpc_service.clone())
            .start()
            .await
            .context("Failed starting JSON-RPC router")?;

        let public_grpc_router =
            agglayer_grpc_api::Server::with_config(config.clone(), rpc_service)
                .build()
                .inspect_err(|err| error!(?err, "Failed to build public gRPC router"))?;

        let health_router = api::rest::health_router();

        let readrpc_router = axum::Router::new()
            .merge(health_router)
            .merge(json_rpc_router);

        let readrpc_listener = tokio::net::TcpListener::bind(config.readrpc_addr()).await?;
        let public_grpc_listener = tokio::net::TcpListener::bind(config.public_grpc_addr()).await?;
        let admin_listener = tokio::net::TcpListener::bind(config.admin_rpc_addr()).await?;
        info!(on = %config.readrpc_addr(), "ReadRPC listening");
        info!(on = %config.public_grpc_addr(), "Public gRPC listening");
        info!(on = %config.admin_rpc_addr(), "AdminRPC listening");

        let readrpc_server = axum::serve(readrpc_listener, readrpc_router)
            .with_graceful_shutdown(cancellation_token.clone().cancelled_owned());

        let public_grpc_server = axum::serve(public_grpc_listener, public_grpc_router)
            .with_graceful_shutdown(cancellation_token.clone().cancelled_owned());

        let admin_server = axum::serve(admin_listener, admin_router)
            .with_graceful_shutdown(cancellation_token.clone().cancelled_owned());

        let rpc_handle = tokio::spawn(async move {
            tokio::select! {
                _ = readrpc_server => {},
                _ = public_grpc_server => {},
                _ = admin_server => {},
                _ = cancellation_token.cancelled() => {
                    debug!("Node RPC shutdown requested.");
                }
            }
        });

        let node = Self {
            rpc_handle,
            certificate_orchestrator_handle,
        };

        Ok(node)
    }

    pub(crate) async fn await_shutdown(self) {
        tokio::select! {
            _ = self.rpc_handle => {
            }
            _ = self.certificate_orchestrator_handle => {
            }
        }
        debug!("Node shutdown completed.");
    }
}<|MERGE_RESOLUTION|>--- conflicted
+++ resolved
@@ -189,18 +189,14 @@
 
         // Create a new L1 RPC provider with signer support and SimpleNonceManager
         let wallet = EthereumWallet::from(signer);
-<<<<<<< HEAD
         let provider = ProviderBuilder::new()
             .with_simple_nonce_management()
             .wallet(wallet)
-            .on_http(config.l1.node_url.clone());
-=======
-        let provider = ProviderBuilder::new().wallet(wallet).on_client(
-            alloy::rpc::client::RpcClient::builder()
-                .layer(crate::L1TraceLayer)
-                .http(config.l1.node_url.clone()),
-        );
->>>>>>> feed49bf
+            .on_client(
+                alloy::rpc::client::RpcClient::builder()
+                    .layer(crate::L1TraceLayer)
+                    .http(config.l1.node_url.clone()),
+            );
         let rpc = Arc::new(provider);
 
         tracing::debug!("RPC provider created");
