use std::{num::NonZeroU64, sync::Arc};

use agglayer_aggregator_notifier::{CertifierClient, EpochPackerClient};
use agglayer_certificate_orchestrator::CertificateOrchestrator;
use agglayer_clock::{BlockClock, Clock, TimeClock};
use agglayer_config::{storage::backup::BackupConfig, Config, Epoch};
use agglayer_contracts::{
    polygon_rollup_manager::PolygonRollupManager,
    polygon_zkevm_global_exit_root_v2::PolygonZkEVMGlobalExitRootV2, L1RpcClient,
};
use agglayer_signer::ConfiguredSigner;
use agglayer_storage::{
    storage::{
        backup::{BackupClient, BackupEngine},
        DB,
    },
    stores::{
        debug::DebugStore, epochs::EpochsStore, pending::PendingStore, state::StateStore,
        PerEpochReader as _,
    },
};
use alloy::providers::WsConnect;
use anyhow::Result;
use ethers::{
    middleware::MiddlewareBuilder,
    providers::{Http, Provider},
    signers::Signer,
};
use tokio::{sync::mpsc, task::JoinHandle};
use tokio_util::sync::CancellationToken;
use tracing::{debug, error, info};

use crate::{
<<<<<<< HEAD
    epoch_synchronizer::EpochSynchronizer,
    kernel::Kernel,
    rpc::{admin::AdminAgglayerImpl, AgglayerImpl},
=======
    epoch_synchronizer::EpochSynchronizer, kernel::Kernel, rpc::AgglayerImpl,
    service::AgglayerService,
>>>>>>> bbd50caf
};

pub(crate) struct Node {
    pub(crate) rpc_handle: JoinHandle<()>,
    pub(crate) certificate_orchestrator_handle: JoinHandle<()>,
}

#[buildstructor::buildstructor]
impl Node {
    /// Function that setups and starts the Agglayer node.
    ///
    /// The available methods are:
    ///
    /// - `builder`: Creates a new builder instance.
    /// - `config`: Sets the configuration.
    /// - `start`: Starts the Agglayer node.
    ///
    /// # Examples
    /// ```no_compile
    /// # use std::sync::Arc;
    /// # use agglayer_config::Config;
    /// # use agglayer_node::Node;
    /// # use tokio_util::sync::CancellationToken;
    /// # use anyhow::Result;
    /// #
    /// async fn start_node() -> Result<()> {
    ///    let config: Arc<Config> = Arc::new(Config::default());
    ///
    ///    Node::builder()
    ///      .config(config)
    ///      .cancellation_token(CancellationToken::new())
    ///      .start()
    ///      .await?;
    ///
    ///    Ok(())
    /// }
    /// ```
    ///
    /// # Errors
    ///
    /// This function will return an error if:
    /// - The L1 node URL is invalid.
    /// - The configured signer is invalid.
    /// - The RPC server failed to start.
    /// - The [`TimeClock`] failed to start.
    #[builder(entry = "builder", exit = "start", visibility = "pub(crate)")]
    pub(crate) async fn start(
        config: Arc<Config>,
        cancellation_token: CancellationToken,
    ) -> Result<Self> {
        // Initializing storage
        let pending_db = Arc::new(DB::open_cf(
            &config.storage.pending_db_path,
            agglayer_storage::storage::pending_db_cf_definitions(),
        )?);
        let state_db = Arc::new(DB::open_cf(
            &config.storage.state_db_path,
            agglayer_storage::storage::state_db_cf_definitions(),
        )?);

        // Initialize backup engine
        let backup_client = if let BackupConfig::Enabled {
            path,
            state_max_backup_count,
            pending_max_backup_count,
        } = &config.storage.backup
        {
            let (backup_engine, client) = BackupEngine::new(
                path,
                state_db.clone(),
                pending_db.clone(),
                *state_max_backup_count,
                *pending_max_backup_count,
                cancellation_token.clone(),
            )?;
            tokio::spawn(backup_engine.run());

            client
        } else {
            BackupClient::noop()
        };
        let state_store = Arc::new(StateStore::new(state_db.clone(), backup_client.clone()));
        let pending_store = Arc::new(PendingStore::new(pending_db.clone()));
        let debug_store = if config.debug_mode {
            Arc::new(DebugStore::new_with_path(&config.storage.debug_db_path)?)
        } else {
            Arc::new(DebugStore::Disabled)
        };

        info!("Storage initialized.");

        // Spawn the TimeClock.
        let clock_ref = match &config.epoch {
            Epoch::BlockClock(cfg) => {
                info!(
                    "Starting BlockClock with provider: {}",
                    config.l1.ws_node_url
                );

                let clock = BlockClock::new_with_ws(
                    WsConnect::new(config.l1.ws_node_url.as_str()),
                    cfg.genesis_block,
                    cfg.epoch_duration,
                    config.l1.max_reconnection_elapsed_time,
                )
                .await
                .inspect_err(|e| {
                    error!("Failed to start BlockClock: {:?}", e);
                })?;

                clock.spawn(cancellation_token.clone()).await?
            }
            Epoch::TimeClock(cfg) => {
                let duration =
                    NonZeroU64::new(cfg.epoch_duration.as_secs()).ok_or(std::io::Error::new(
                        std::io::ErrorKind::InvalidInput,
                        "EpochDuration is invalid",
                    ))?;
                let clock = TimeClock::new_now(duration);

                clock.spawn(cancellation_token.clone()).await?
            }
        };

        let current_epoch = clock_ref.current_epoch();
        info!("Clock started, current epoch {current_epoch}");

        let epochs_store = Arc::new(EpochsStore::new(
            config.clone(),
            current_epoch,
            pending_store.clone(),
            state_store.clone(),
            backup_client,
        )?);

        info!("Epoch synchronization started.");
        let current_epoch_store =
            EpochSynchronizer::start(state_store.clone(), epochs_store.clone(), clock_ref.clone())
                .await?;

        info!(
            "Epoch synchronization completed, active epoch: {}.",
            current_epoch_store.get_epoch_number()
        );

        let signer = ConfiguredSigner::new(config.clone()).await?;
        let address = signer.address();
        tracing::info!("Signer address: {:?}", address);

        // Create a new L1 RPC provider with the configured signer.
        let rpc = Arc::new(
            Provider::<Http>::try_from(config.l1.node_url.as_str())?
                .with_signer(signer)
                .nonce_manager(address),
        );

        tracing::debug!("RPC provider created");
        let rollup_manager = Arc::new(
            L1RpcClient::try_new(
                rpc.clone(),
                PolygonRollupManager::new(config.l1.rollup_manager_contract, rpc.clone()),
                PolygonZkEVMGlobalExitRootV2::new(
                    config.l1.polygon_zkevm_global_exit_root_v2_contract,
                    rpc.clone(),
                ),
            )
            .await?,
        );
        tracing::debug!("RollupManager created");

        let certifier_client = CertifierClient::try_new(
            config.prover_entrypoint.clone(),
            pending_store.clone(),
            Arc::clone(&rollup_manager),
            Arc::clone(&config),
        )
        .await?;
        info!("Certifier client created.");

        // Construct the core.
        let core = Kernel::new(rpc.clone(), config.clone());

        let current_epoch_store = Arc::new(arc_swap::ArcSwap::new(Arc::new(current_epoch_store)));
        let epoch_packing_aggregator_task = EpochPackerClient::try_new(
            Arc::new(config.outbound.rpc.settle.clone()),
            state_store.clone(),
            pending_store.clone(),
            Arc::clone(&rollup_manager),
            current_epoch_store.clone(),
        )?;

        info!("Epoch packing aggregator task created.");

        let (data_sender, data_receiver) = mpsc::channel(
            config
                .certificate_orchestrator
                .input_backpressure_buffer_size,
        );

        let certificate_orchestrator_handle = CertificateOrchestrator::builder()
            .clock(clock_ref)
            .data_receiver(data_receiver)
            .cancellation_token(cancellation_token.clone())
            .epoch_packing_task_builder(epoch_packing_aggregator_task)
            .pending_store(pending_store.clone())
            .epochs_store(epochs_store.clone())
            .current_epoch(current_epoch_store)
            .state_store(state_store.clone())
            .certifier_task_builder(certifier_client)
            .start()
            .await?;

        info!("Certificate orchestrator started.");

<<<<<<< HEAD
        let admin_handle = AdminAgglayerImpl::new(
            pending_store.clone(),
            state_store.clone(),
            debug_store.clone(),
            config.clone(),
        )
        .start()
        .await?;

        // Bind the core to the RPC server.
        let server_handle = AgglayerImpl::new(
=======
        // Set up the core service object.
        let service = Arc::new(AgglayerService::new(
>>>>>>> bbd50caf
            core,
            data_sender,
            pending_store.clone(),
            state_store.clone(),
            debug_store,
            config.clone(),
        ));

        // Bind the core to the RPC server.
        let server_handle = AgglayerImpl::new(service).start().await?;

        let rpc_handle = tokio::spawn(async move {
            tokio::select! {
                _ = server_handle.stopped() => {},
                _ = admin_handle.stopped() => {},
                _ = cancellation_token.cancelled() => {
                    debug!("Node RPC shutdown requested.");
                }
            }
        });

        let node = Self {
            rpc_handle,
            certificate_orchestrator_handle,
        };

        Ok(node)
    }

    pub(crate) async fn await_shutdown(self) {
        tokio::select! {
            _ = self.rpc_handle => {
            }
            _ = self.certificate_orchestrator_handle => {
            }
        }
        debug!("Node shutdown completed.");
    }
}<|MERGE_RESOLUTION|>--- conflicted
+++ resolved
@@ -31,14 +31,10 @@
 use tracing::{debug, error, info};
 
 use crate::{
-<<<<<<< HEAD
     epoch_synchronizer::EpochSynchronizer,
     kernel::Kernel,
     rpc::{admin::AdminAgglayerImpl, AgglayerImpl},
-=======
-    epoch_synchronizer::EpochSynchronizer, kernel::Kernel, rpc::AgglayerImpl,
     service::AgglayerService,
->>>>>>> bbd50caf
 };
 
 pub(crate) struct Node {
@@ -253,7 +249,6 @@
 
         info!("Certificate orchestrator started.");
 
-<<<<<<< HEAD
         let admin_handle = AdminAgglayerImpl::new(
             pending_store.clone(),
             state_store.clone(),
@@ -263,12 +258,9 @@
         .start()
         .await?;
 
-        // Bind the core to the RPC server.
-        let server_handle = AgglayerImpl::new(
-=======
+
         // Set up the core service object.
         let service = Arc::new(AgglayerService::new(
->>>>>>> bbd50caf
             core,
             data_sender,
             pending_store.clone(),
