use std::{panic::AssertUnwindSafe, sync::Arc};

use agglayer_certificate_orchestrator::{CertificationError, Certifier, CertifierOutput};
use agglayer_config::Config;
use agglayer_contracts::{aggchain::AggchainContract, RollupContract};
use agglayer_prover_types::v1::{
    generate_proof_request::Stdin, pessimistic_proof_service_client::PessimisticProofServiceClient,
    ErrorKind, GenerateProofRequest, GenerateProofResponse,
};
use agglayer_storage::stores::{PendingCertificateReader, PendingCertificateWriter};
use agglayer_types::{
    aggchain_proof::AggchainData, bincode, Certificate, Digest, Height, LocalNetworkStateData,
    NetworkId, Proof,
};
use eyre::Context as _;
use pessimistic_proof::{
    core::{commitment::StateCommitment, generate_pessimistic_proof},
    local_state::LocalNetworkState,
    multi_batch_header::MultiBatchHeader,
    unified_bridge::{
        AggchainProofPublicValues, ImportedBridgeExitCommitmentValues,
        ImportedBridgeExitCommitmentVersion,
    },
    NetworkState, PessimisticProofOutput,
};
use prover_executor::{sp1_blocking, sp1_fast};
use sp1_sdk::{
    CpuProver, Prover, SP1ProofWithPublicValues, SP1Stdin, SP1VerificationError, SP1VerifyingKey,
};
use tonic::{codec::CompressionEncoding, transport::Channel};
use tracing::{debug, error, info, instrument, warn};

use crate::ELF;

mod l1_context;

#[cfg(test)]
mod tests;

#[derive(Clone)]
pub struct CertifierClient<PendingStore, L1Rpc> {
    /// The pending store to fetch and store certificates and proofs.
    pending_store: Arc<PendingStore>,
    /// The prover service client.
    prover: PessimisticProofServiceClient<Channel>,
    /// The local CPU verifier to verify the generated proofs.
    verifier: Arc<CpuProver>,
    /// The verifying key of the SP1 proof system.
    verifying_key: SP1VerifyingKey,
    /// The L1 RPC client.
    l1_rpc: Arc<L1Rpc>,
    config: Arc<Config>,
}

impl<PendingStore, L1Rpc> CertifierClient<PendingStore, L1Rpc> {
    pub async fn try_new(
        prover: String,
        pending_store: Arc<PendingStore>,
        l1_rpc: Arc<L1Rpc>,
        config: Arc<Config>,
    ) -> eyre::Result<Self> {
        debug!("Initializing the CertifierClient verifier...");
        let (verifier, verifying_key) = sp1_blocking({
            let mock_verifier = config.mock_verifier;
            move || {
                let verifier = if mock_verifier {
                    sp1_sdk::ProverClient::builder().mock().build()
                } else {
                    sp1_sdk::ProverClient::builder().cpu().build()
                };
                let (_, verifying_key) = verifier.setup(ELF);
                (verifier, verifying_key)
            }
        })
        .await
        .context("Failed setting up SP1 verifier")?;
        debug!("CertifierClient verifier successfully initialized!");

        debug!("Connecting to the prover service...");

        let prover = PessimisticProofServiceClient::connect(prover)
            .await?
            .max_decoding_message_size(config.prover.grpc.max_decoding_message_size)
            .max_encoding_message_size(config.prover.grpc.max_encoding_message_size)
            .send_compressed(CompressionEncoding::Zstd)
            .accept_compressed(CompressionEncoding::Zstd);
        debug!("Successfully connected to the prover service!");

        Ok(Self {
            pending_store,
            prover,
            verifier: Arc::new(verifier),
            verifying_key,
            l1_rpc,
            config,
        })
    }

    fn verify_proof(
        verifier: Arc<CpuProver>,
        verifying_key: &SP1VerifyingKey,
        proof: &SP1ProofWithPublicValues,
    ) -> eyre::Result<()> {
        // This fail_point is use to make the verification pass or fail
        fail::fail_point!(
            "notifier::certifier::certify::before_verifying_proof",
            |_| {
                let verifier = sp1_sdk::ProverClient::builder().mock().build();
                let (_, verifying_key) = verifier.setup(ELF);

                Ok(verifier.verify(proof, &verifying_key)?)
            }
        );

        Ok(sp1_fast(|| verifier.verify(proof, verifying_key))
            .context("Failed verifying sp1 proof")??)
    }
}

#[async_trait::async_trait]
impl<PendingStore, L1Rpc> Certifier for CertifierClient<PendingStore, L1Rpc>
where
    PendingStore: PendingCertificateReader + PendingCertificateWriter + 'static,
    L1Rpc: RollupContract + AggchainContract + Send + Sync + 'static,
{
    #[instrument(skip(self, state, height), fields(certificate_id, %network_id), level = "info")]
    async fn certify(
        &self,
        state: LocalNetworkStateData,
        network_id: NetworkId,
        height: Height,
    ) -> Result<CertifierOutput, CertificationError> {
        debug!("Certifying the certificate of network {network_id} at height {height}");

        // Fetch certificate from storage
        let certificate = self
            .pending_store
            .get_certificate(network_id, height)?
            .ok_or(CertificationError::CertificateNotFound(network_id, height))?;

        let certificate_id = certificate.hash();
        tracing::Span::current().record("certificate_id", certificate_id.to_string());

        let mut prover_client = self.prover.clone();
        let pending_store = self.pending_store.clone();
        let verifier = self.verifier.clone();
        let verifying_key = self.verifying_key.clone();

        let mut state = state.clone();
        let (multi_batch_header, initial_state, pv_native) =
            self.witness_generation(&certificate, &mut state).await?;

        info!("Successfully generated the witness for the PP for the Certificate {certificate_id}");

        let network_state = pessimistic_proof::NetworkState::from(initial_state);
<<<<<<< HEAD
        let mut stdin = SP1Stdin::new();

        // Use zero-copy for NetworkState
        let network_state_bytes = network_state.to_bytes_zero_copy();
        stdin.write_vec(network_state_bytes);

        // Use the new helper function to get all zero-copy components
        let components = multi_batch_header.to_zero_copy_components().map_err(|e| {
            CertificationError::InternalError(format!(
                "Failed to convert to zero-copy components: {e}"
            ))
        })?;

        // Write all components to stdin
        stdin.write_vec(components.header_bytes);
        stdin.write_vec(components.bridge_exits_bytes);
        stdin.write_vec(components.imported_bridge_exits_bytes);
        stdin.write_vec(components.nullifier_paths_bytes);
        stdin.write_vec(components.balances_proofs_bytes);
        stdin.write_vec(components.balance_merkle_paths_bytes);
=======
        let mut stdin = sp1_fast(|| {
            let mut stdin = SP1Stdin::new();
            stdin.write(&network_state);
            stdin.write(&multi_batch_header);
            stdin
        })
        .map_err(CertificationError::Other)?;
>>>>>>> 374001dc

        // Writing the proof to the stdin if needed
        // At this point, we have the proof and the verifying key coming from the chain
        // The witness execution already checked that the vk in the proof is valid and
        // the multibatch header is configured to use the hash from L1
        match certificate.aggchain_data {
            AggchainData::ECDSA { .. } => {}
            AggchainData::Generic { ref proof, .. } => {
                let agglayer_types::aggchain_proof::Proof::SP1Stark(stark_proof) = proof;

                // This operation is unwind safe: if it errors, we will discard stdin and
                // stark_proof anyway.
                sp1_fast(AssertUnwindSafe(|| {
                    stdin.write_proof((*stark_proof.proof).clone(), stark_proof.vkey.vk.clone())
                }))
                .map_err(CertificationError::Other)?;
            }
        };

        // SP1 native execution which includes the aggchain proof stark verification
        let (pv_sp1_execute, _report) = {
            // Do not verify the deferred proof if we are in mock mode
            let deferred_proof_verification = !self.config.mock_verifier;
            let (pv, report) = sp1_blocking({
                let verifier = self.verifier.clone();
                let stdin = stdin.clone();
                move || {
                    verifier
                        .execute(ELF, &stdin)
                        .deferred_proof_verification(deferred_proof_verification)
                        .run()
                }
            })
            .await
            .map_err(CertificationError::Other)?
            .map_err(CertificationError::Sp1ExecuteFailed)?;

            let pv_sp1_execute: PessimisticProofOutput =
                PessimisticProofOutput::from_bytes_zero_copy(pv.as_slice())
                    .map_err(|e| CertificationError::InternalError(e.to_string()))?;

            (pv_sp1_execute, report)
        };

        if pv_sp1_execute != pv_native {
            return Err(CertificationError::MismatchPessimisticProofPublicValues {
                native_execution: Box::new(pv_native),
                sp1_zkvm_execution: Box::new(pv_sp1_execute),
            });
        }

        info!("Successfully executed the PP program locally");

        let request = GenerateProofRequest {
            stdin: Some(Stdin::Sp1Stdin(
                sp1_fast(|| bincode::default().serialize(&stdin))
                    .map_err(CertificationError::Other)?
                    .map_err(|source| CertificationError::Serialize { source })?
                    .into(),
            )),
        };

        info!("Sending the Proof generation request to the agglayer-prover service...");
        let prover_response: tonic::Response<GenerateProofResponse> = prover_client
            .generate_proof(request)
            .await
            .map_err(|source_error| {
                debug!("Failed to generate the p-proof: {:?}", source_error);
                if let Ok(error) = bincode::default()
                    .deserialize::<agglayer_prover_types::v1::GenerateProofError>(
                        source_error.details(),
                    )
                {
                    match error.error_type() {
                        ErrorKind::UnableToExecuteProver => {
                            CertificationError::InternalError("Unable to execute prover".into())
                        }
                        ErrorKind::ProverFailed => {
                            CertificationError::ProverFailed(source_error.message().to_string())
                        }
                        ErrorKind::ProofVerificationFailed => {
                            let proof_error: Result<
                                pessimistic_proof::error::ProofVerificationError,
                                _,
                            > = bincode::default().deserialize(&error.error);

                            match proof_error {
                                Ok(error) => {
                                    CertificationError::ProofVerificationFailed { source: error }
                                }
                                Err(_source) => {
                                    warn!(
                                        "Failed to deserialize the error details coming from the \
                                         prover: {source_error:?}"
                                    );

                                    CertificationError::InternalError(
                                        source_error.message().to_string(),
                                    )
                                }
                            }
                        }

                        ErrorKind::ExecutorFailed => {
                            let proof_error: Result<pessimistic_proof::ProofError, _> =
                                bincode::default().deserialize(&error.error);

                            match proof_error {
                                Ok(error) => {
                                    CertificationError::ProverExecutionFailed { source: error }
                                }
                                Err(_source) => {
                                    warn!(
                                        "Failed to deserialize the error details coming from the \
                                         prover: {source_error:?}"
                                    );

                                    CertificationError::InternalError(
                                        source_error.message().to_string(),
                                    )
                                }
                            }
                        }
                        ErrorKind::Unspecified => {
                            CertificationError::InternalError(source_error.message().to_string())
                        }
                    }
                } else {
                    warn!(
                        "Failed to deserialize the error details coming from the prover: \
                         {source_error:?}"
                    );

                    CertificationError::InternalError(source_error.message().to_string())
                }
            })?;

        let proof = prover_response.into_inner().proof;
        let proof: Proof = sp1_fast(|| bincode::default().deserialize(&proof))
            .map_err(CertificationError::Other)?
            .map_err(|source| CertificationError::Deserialize { source })?;

        debug!("Proof successfully generated!");

        let Proof::SP1(ref proof_to_verify) = proof;

        debug!("Verifying the generated p-proof...");

        if let Err(error) = Self::verify_proof(verifier, &verifying_key, proof_to_verify) {
            error!("Failed to verify the p-proof: {:?}", error);
            match error.downcast::<SP1VerificationError>() {
                Ok(error) => Err(CertificationError::ProofVerificationFailed {
                    source: error.into(),
                }),
                Err(error) => Err(CertificationError::Other(error)),
            }
        } else {
            info!("Successfully generated and verified the p-proof!");

            // TODO: Check if the key already exists
            pending_store.insert_generated_proof(&certificate_id, &proof)?;

            // Prune the SMTs of the state
            state
                .prune_stale_nodes()
                .map_err(|e| CertificationError::InternalError(e.to_string()))?;

            Ok(CertifierOutput {
                certificate,
                height,
                new_state: state,
                network: multi_batch_header.origin_network,
            })
        }
    }

    async fn witness_generation(
        &self,
        certificate: &Certificate,
        state: &mut LocalNetworkStateData,
    ) -> Result<(MultiBatchHeader, LocalNetworkState, PessimisticProofOutput), CertificationError>
    {
        // Fetch all the necessary context from the L1
        let ctx_from_l1 = self.fetch_l1_context(certificate).await?;

        let initial_state = LocalNetworkState::from(state.clone());

        let multi_batch_header = state
            .apply_certificate(certificate, ctx_from_l1)
            .map_err(|source| CertificationError::Types { source })?;

        let targets_witness_generation: StateCommitment = {
            let ns: LocalNetworkState = state.clone().into();
            NetworkState::from(ns).get_state_commitment()
        };

        // Perform the native PP execution without the STARK verification in order to
        // cross check the target roots.
        let (pv, targets_native_execution) = tokio::task::spawn_blocking({
            let initial_state = initial_state.clone();
            let multi_batch_header = multi_batch_header.clone();
            move || generate_pessimistic_proof(initial_state.into(), &multi_batch_header)
        })
        .await
        .map_err(|e| CertificationError::InternalError(e.to_string()))?
        .map_err(|source| CertificationError::NativeExecutionFailed { source })?;

        // Verify consistency on the aggchain proof public values if provided in the
        // optional context
        if let AggchainData::Generic {
            public_values: Some(pv_from_proof),
            aggchain_params,
            ..
        } = &certificate.aggchain_data
        {
            // Fetching rollup contract address
            let rollup_address = self
                .l1_rpc
                .get_rollup_contract_address(certificate.network_id.to_u32())
                .await
                .map_err(CertificationError::RollupContractAddressNotFound)?;

            // Verify matching on the aggchain hash between the L1 and the agglayer
            let l1_aggchain_hash: Digest = self
                .l1_rpc
                .get_aggchain_hash(rollup_address, certificate.custom_chain_data.clone().into())
                .await
                .map_err(CertificationError::UnableToFindAggchainHash)?
                .into();

            let computed_aggchain_hash = multi_batch_header.aggchain_data.aggchain_hash();

            if l1_aggchain_hash != computed_aggchain_hash {
                return Err(CertificationError::AggchainHashMismatch {
                    from_l1: l1_aggchain_hash,
                    from_certificate: computed_aggchain_hash,
                });
            }

            // Consistency check across these 2 sources:
            //
            // - Public values expected by the proof (i.e., the valid ones to succeed the
            //   proof verification, provided as metadata in the Certificate as-is)
            //
            // - Public values expected by the PP (i.e., the ones used to verify the
            //   aggchain proof in the PP)
            debug!("Public values expected by the certificate's aggchain-proof: {pv_from_proof:?}");

            let pv_from_pp_witness = AggchainProofPublicValues {
                prev_local_exit_root: initial_state.exit_tree.get_root(),
                new_local_exit_root: targets_native_execution.exit_root.into(),
                l1_info_root: multi_batch_header.l1_info_root,
                origin_network: multi_batch_header.origin_network,
                commit_imported_bridge_exits: ImportedBridgeExitCommitmentValues {
                    claims: multi_batch_header
                        .imported_bridge_exits
                        .iter()
                        .map(|(exit, _)| exit.to_indexed_exit_hash())
                        .collect(),
                }
                .commitment(ImportedBridgeExitCommitmentVersion::V3),
                aggchain_params: *aggchain_params,
            };

            if **pv_from_proof != pv_from_pp_witness {
                error!("Mismatch on the aggchain proof public values.");
                return Err(CertificationError::AggchainProofPublicValuesMismatch {
                    from_proof: pv_from_proof.clone(),
                    from_witness: Box::new(pv_from_pp_witness),
                });
            }
        }

        if targets_witness_generation != targets_native_execution {
            return Err(CertificationError::StateCommitmentMismatch {
                witness_generation: Box::new(targets_witness_generation),
                native_execution: Box::new(targets_native_execution),
            });
        }

        Ok((multi_batch_header, initial_state, pv))
    }
}<|MERGE_RESOLUTION|>--- conflicted
+++ resolved
@@ -153,7 +153,6 @@
         info!("Successfully generated the witness for the PP for the Certificate {certificate_id}");
 
         let network_state = pessimistic_proof::NetworkState::from(initial_state);
-<<<<<<< HEAD
         let mut stdin = SP1Stdin::new();
 
         // Use zero-copy for NetworkState
@@ -174,15 +173,6 @@
         stdin.write_vec(components.nullifier_paths_bytes);
         stdin.write_vec(components.balances_proofs_bytes);
         stdin.write_vec(components.balance_merkle_paths_bytes);
-=======
-        let mut stdin = sp1_fast(|| {
-            let mut stdin = SP1Stdin::new();
-            stdin.write(&network_state);
-            stdin.write(&multi_batch_header);
-            stdin
-        })
-        .map_err(CertificationError::Other)?;
->>>>>>> 374001dc
 
         // Writing the proof to the stdin if needed
         // At this point, we have the proof and the verifying key coming from the chain
