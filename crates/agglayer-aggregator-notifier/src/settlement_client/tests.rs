--- conflicted
+++ resolved
@@ -17,11 +17,7 @@
 use pessimistic_proof_test_suite::forest::Forest;
 use rstest::rstest;
 
-<<<<<<< HEAD
-use crate::settlement_client::AlloySettlementClient;
-=======
 use crate::settlement_client::RpcSettlementClient;
->>>>>>> 82563277
 
 mockall::mock! {
     L1Rpc {}
@@ -63,7 +59,6 @@
             custom_chain_data: Bytes,
         ) -> Result<PendingTransactionBuilder<alloy::network::Ethereum>, alloy::contract::Error>;
 
-        async fn transaction_exists(&self, tx_hash: FixedBytes<32>) -> Result<bool, L1RpcError>;
     }
 }
 
@@ -138,16 +133,12 @@
         .with(eq(certificate_id))
         .returning(move |_| Ok(Some(proof.clone())));
 
-<<<<<<< HEAD
     // Note: This test is currently ignored because it requires complex mock setup
     // for alloy contract calls and transaction handling. The AlloySettlementClient
     // compiles and works correctly, but comprehensive testing requires a more
     // sophisticated test setup with proper alloy provider mocking.
 
-    let _epoch_packer = AlloySettlementClient::<_, _, MockPerEpochStore, _>::try_new(
-=======
-    let epoch_packer = RpcSettlementClient::<_, _, MockPerEpochStore, _>::try_new(
->>>>>>> 82563277
+    let _epoch_packer = RpcSettlementClient::<_, _, MockPerEpochStore, _>::try_new(
         config,
         Arc::new(state_store),
         Arc::new(pending_store),
@@ -169,7 +160,7 @@
     let per_epoch_store = Arc::new(ArcSwap::new(Arc::new(MockPerEpochStore::new())));
 
     let settlement_client =
-        AlloySettlementClient::try_new(config, state_store, pending_store, l1_rpc, per_epoch_store);
+        RpcSettlementClient::try_new(config, state_store, pending_store, l1_rpc, per_epoch_store);
 
     assert!(settlement_client.is_ok());
 }