// @generated
/// Generated server implementations.
pub mod certificate_submission_service_server {
    #![allow(
        unused_variables,
        dead_code,
        missing_docs,
        clippy::wildcard_imports,
        clippy::let_unit_value,
    )]
    use tonic::codegen::*;
    /// Generated trait containing gRPC methods that should be implemented for use with CertificateSubmissionServiceServer.
    #[async_trait]
    pub trait CertificateSubmissionService: std::marker::Send + std::marker::Sync + 'static {
        async fn submit_certificate(
            &self,
            request: tonic::Request<super::SubmitCertificateRequest>,
        ) -> std::result::Result<
            tonic::Response<super::SubmitCertificateResponse>,
            tonic::Status,
        >;
    }
    #[derive(Debug)]
    pub struct CertificateSubmissionServiceServer<T> {
        inner: Arc<T>,
        accept_compression_encodings: EnabledCompressionEncodings,
        send_compression_encodings: EnabledCompressionEncodings,
        max_decoding_message_size: Option<usize>,
        max_encoding_message_size: Option<usize>,
    }
    impl<T> CertificateSubmissionServiceServer<T> {
        pub fn new(inner: T) -> Self {
            Self::from_arc(Arc::new(inner))
        }
        pub fn from_arc(inner: Arc<T>) -> Self {
            Self {
                inner,
                accept_compression_encodings: Default::default(),
                send_compression_encodings: Default::default(),
                max_decoding_message_size: None,
                max_encoding_message_size: None,
            }
        }
        pub fn with_interceptor<F>(
            inner: T,
            interceptor: F,
        ) -> InterceptedService<Self, F>
        where
            F: tonic::service::Interceptor,
        {
            InterceptedService::new(Self::new(inner), interceptor)
        }
        /// Enable decompressing requests with the given encoding.
        #[must_use]
        pub fn accept_compressed(mut self, encoding: CompressionEncoding) -> Self {
            self.accept_compression_encodings.enable(encoding);
            self
        }
        /// Compress responses with the given encoding, if the client supports it.
        #[must_use]
        pub fn send_compressed(mut self, encoding: CompressionEncoding) -> Self {
            self.send_compression_encodings.enable(encoding);
            self
        }
        /// Limits the maximum size of a decoded message.
        ///
        /// Default: `4MB`
        #[must_use]
        pub fn max_decoding_message_size(mut self, limit: usize) -> Self {
            self.max_decoding_message_size = Some(limit);
            self
        }
        /// Limits the maximum size of an encoded message.
        ///
        /// Default: `usize::MAX`
        #[must_use]
        pub fn max_encoding_message_size(mut self, limit: usize) -> Self {
            self.max_encoding_message_size = Some(limit);
            self
        }
    }
    impl<T, B> tonic::codegen::Service<http::Request<B>>
    for CertificateSubmissionServiceServer<T>
    where
        T: CertificateSubmissionService,
        B: Body + std::marker::Send + 'static,
        B::Error: Into<StdError> + std::marker::Send + 'static,
    {
        type Response = http::Response<tonic::body::BoxBody>;
        type Error = std::convert::Infallible;
        type Future = BoxFuture<Self::Response, Self::Error>;
        fn poll_ready(
            &mut self,
            _cx: &mut Context<'_>,
        ) -> Poll<std::result::Result<(), Self::Error>> {
            Poll::Ready(Ok(()))
        }
        fn call(&mut self, req: http::Request<B>) -> Self::Future {
            match req.uri().path() {
                "/agglayer.node.v1.CertificateSubmissionService/SubmitCertificate" => {
                    #[allow(non_camel_case_types)]
                    struct SubmitCertificateSvc<T: CertificateSubmissionService>(
                        pub Arc<T>,
                    );
                    impl<
                        T: CertificateSubmissionService,
                    > tonic::server::UnaryService<super::SubmitCertificateRequest>
                    for SubmitCertificateSvc<T> {
                        type Response = super::SubmitCertificateResponse;
                        type Future = BoxFuture<
                            tonic::Response<Self::Response>,
                            tonic::Status,
                        >;
                        fn call(
                            &mut self,
                            request: tonic::Request<super::SubmitCertificateRequest>,
                        ) -> Self::Future {
                            let inner = Arc::clone(&self.0);
                            let fut = async move {
                                <T as CertificateSubmissionService>::submit_certificate(
                                        &inner,
                                        request,
                                    )
                                    .await
                            };
                            Box::pin(fut)
                        }
                    }
                    let accept_compression_encodings = self.accept_compression_encodings;
                    let send_compression_encodings = self.send_compression_encodings;
                    let max_decoding_message_size = self.max_decoding_message_size;
                    let max_encoding_message_size = self.max_encoding_message_size;
                    let inner = self.inner.clone();
                    let fut = async move {
                        let method = SubmitCertificateSvc(inner);
                        let codec = tonic::codec::ProstCodec::default();
                        let mut grpc = tonic::server::Grpc::new(codec)
                            .apply_compression_config(
                                accept_compression_encodings,
                                send_compression_encodings,
                            )
                            .apply_max_message_size_config(
                                max_decoding_message_size,
                                max_encoding_message_size,
                            );
                        let res = grpc.unary(method, req).await;
                        Ok(res)
                    };
                    Box::pin(fut)
                }
                _ => {
                    Box::pin(async move {
                        let mut response = http::Response::new(empty_body());
                        let headers = response.headers_mut();
                        headers
                            .insert(
                                tonic::Status::GRPC_STATUS,
                                (tonic::Code::Unimplemented as i32).into(),
                            );
                        headers
                            .insert(
                                http::header::CONTENT_TYPE,
                                tonic::metadata::GRPC_CONTENT_TYPE,
                            );
                        Ok(response)
                    })
                }
            }
        }
    }
    impl<T> Clone for CertificateSubmissionServiceServer<T> {
        fn clone(&self) -> Self {
            let inner = self.inner.clone();
            Self {
                inner,
                accept_compression_encodings: self.accept_compression_encodings,
                send_compression_encodings: self.send_compression_encodings,
                max_decoding_message_size: self.max_decoding_message_size,
                max_encoding_message_size: self.max_encoding_message_size,
            }
        }
    }
    /// Generated gRPC service name
    pub const SERVICE_NAME: &str = "agglayer.node.v1.CertificateSubmissionService";
    impl<T> tonic::server::NamedService for CertificateSubmissionServiceServer<T> {
        const NAME: &'static str = SERVICE_NAME;
    }
}
/// Generated server implementations.
pub mod configuration_service_server {
    #![allow(
        unused_variables,
        dead_code,
        missing_docs,
        clippy::wildcard_imports,
        clippy::let_unit_value,
    )]
    use tonic::codegen::*;
    /// Generated trait containing gRPC methods that should be implemented for use with ConfigurationServiceServer.
    #[async_trait]
    pub trait ConfigurationService: std::marker::Send + std::marker::Sync + 'static {
        async fn get_epoch_configuration(
            &self,
            request: tonic::Request<super::GetEpochConfigurationRequest>,
        ) -> std::result::Result<
            tonic::Response<super::GetEpochConfigurationResponse>,
            tonic::Status,
        >;
    }
    #[derive(Debug)]
    pub struct ConfigurationServiceServer<T> {
        inner: Arc<T>,
        accept_compression_encodings: EnabledCompressionEncodings,
        send_compression_encodings: EnabledCompressionEncodings,
        max_decoding_message_size: Option<usize>,
        max_encoding_message_size: Option<usize>,
    }
    impl<T> ConfigurationServiceServer<T> {
        pub fn new(inner: T) -> Self {
            Self::from_arc(Arc::new(inner))
        }
        pub fn from_arc(inner: Arc<T>) -> Self {
            Self {
                inner,
                accept_compression_encodings: Default::default(),
                send_compression_encodings: Default::default(),
                max_decoding_message_size: None,
                max_encoding_message_size: None,
            }
        }
        pub fn with_interceptor<F>(
            inner: T,
            interceptor: F,
        ) -> InterceptedService<Self, F>
        where
            F: tonic::service::Interceptor,
        {
            InterceptedService::new(Self::new(inner), interceptor)
        }
        /// Enable decompressing requests with the given encoding.
        #[must_use]
        pub fn accept_compressed(mut self, encoding: CompressionEncoding) -> Self {
            self.accept_compression_encodings.enable(encoding);
            self
        }
        /// Compress responses with the given encoding, if the client supports it.
        #[must_use]
        pub fn send_compressed(mut self, encoding: CompressionEncoding) -> Self {
            self.send_compression_encodings.enable(encoding);
            self
        }
        /// Limits the maximum size of a decoded message.
        ///
        /// Default: `4MB`
        #[must_use]
        pub fn max_decoding_message_size(mut self, limit: usize) -> Self {
            self.max_decoding_message_size = Some(limit);
            self
        }
        /// Limits the maximum size of an encoded message.
        ///
        /// Default: `usize::MAX`
        #[must_use]
        pub fn max_encoding_message_size(mut self, limit: usize) -> Self {
            self.max_encoding_message_size = Some(limit);
            self
        }
    }
    impl<T, B> tonic::codegen::Service<http::Request<B>>
    for ConfigurationServiceServer<T>
    where
        T: ConfigurationService,
        B: Body + std::marker::Send + 'static,
        B::Error: Into<StdError> + std::marker::Send + 'static,
    {
        type Response = http::Response<tonic::body::BoxBody>;
        type Error = std::convert::Infallible;
        type Future = BoxFuture<Self::Response, Self::Error>;
        fn poll_ready(
            &mut self,
            _cx: &mut Context<'_>,
        ) -> Poll<std::result::Result<(), Self::Error>> {
            Poll::Ready(Ok(()))
        }
        fn call(&mut self, req: http::Request<B>) -> Self::Future {
            match req.uri().path() {
                "/agglayer.node.v1.ConfigurationService/GetEpochConfiguration" => {
                    #[allow(non_camel_case_types)]
                    struct GetEpochConfigurationSvc<T: ConfigurationService>(pub Arc<T>);
                    impl<
                        T: ConfigurationService,
                    > tonic::server::UnaryService<super::GetEpochConfigurationRequest>
                    for GetEpochConfigurationSvc<T> {
                        type Response = super::GetEpochConfigurationResponse;
                        type Future = BoxFuture<
                            tonic::Response<Self::Response>,
                            tonic::Status,
                        >;
                        fn call(
                            &mut self,
                            request: tonic::Request<super::GetEpochConfigurationRequest>,
                        ) -> Self::Future {
                            let inner = Arc::clone(&self.0);
                            let fut = async move {
                                <T as ConfigurationService>::get_epoch_configuration(
                                        &inner,
                                        request,
                                    )
                                    .await
                            };
                            Box::pin(fut)
                        }
                    }
                    let accept_compression_encodings = self.accept_compression_encodings;
                    let send_compression_encodings = self.send_compression_encodings;
                    let max_decoding_message_size = self.max_decoding_message_size;
                    let max_encoding_message_size = self.max_encoding_message_size;
                    let inner = self.inner.clone();
                    let fut = async move {
                        let method = GetEpochConfigurationSvc(inner);
                        let codec = tonic::codec::ProstCodec::default();
                        let mut grpc = tonic::server::Grpc::new(codec)
                            .apply_compression_config(
                                accept_compression_encodings,
                                send_compression_encodings,
                            )
                            .apply_max_message_size_config(
                                max_decoding_message_size,
                                max_encoding_message_size,
                            );
                        let res = grpc.unary(method, req).await;
                        Ok(res)
                    };
                    Box::pin(fut)
                }
                _ => {
                    Box::pin(async move {
                        let mut response = http::Response::new(empty_body());
                        let headers = response.headers_mut();
                        headers
                            .insert(
                                tonic::Status::GRPC_STATUS,
                                (tonic::Code::Unimplemented as i32).into(),
                            );
                        headers
                            .insert(
                                http::header::CONTENT_TYPE,
                                tonic::metadata::GRPC_CONTENT_TYPE,
                            );
                        Ok(response)
                    })
                }
            }
        }
    }
    impl<T> Clone for ConfigurationServiceServer<T> {
        fn clone(&self) -> Self {
            let inner = self.inner.clone();
            Self {
                inner,
                accept_compression_encodings: self.accept_compression_encodings,
                send_compression_encodings: self.send_compression_encodings,
                max_decoding_message_size: self.max_decoding_message_size,
                max_encoding_message_size: self.max_encoding_message_size,
            }
        }
    }
    /// Generated gRPC service name
    pub const SERVICE_NAME: &str = "agglayer.node.v1.ConfigurationService";
    impl<T> tonic::server::NamedService for ConfigurationServiceServer<T> {
        const NAME: &'static str = SERVICE_NAME;
    }
}
/// Generated server implementations.
pub mod node_state_service_server {
    #![allow(
        unused_variables,
        dead_code,
        missing_docs,
        clippy::wildcard_imports,
        clippy::let_unit_value,
    )]
    use tonic::codegen::*;
    /// Generated trait containing gRPC methods that should be implemented for use with NodeStateServiceServer.
    #[async_trait]
<<<<<<< HEAD
    pub trait NetworkStateService: std::marker::Send + std::marker::Sync + 'static {
        async fn get_latest_certificate_header(
=======
    pub trait NodeStateService: std::marker::Send + std::marker::Sync + 'static {
        async fn get_certificate_header(
            &self,
            request: tonic::Request<super::GetCertificateHeaderRequest>,
        ) -> std::result::Result<
            tonic::Response<super::GetCertificateHeaderResponse>,
            tonic::Status,
        >;
        async fn get_latest_known_certificate_header(
>>>>>>> 9a778af1
            &self,
            request: tonic::Request<super::GetLatestCertificateHeaderRequest>,
        ) -> std::result::Result<
            tonic::Response<super::GetLatestCertificateHeaderResponse>,
            tonic::Status,
        >;
    }
    #[derive(Debug)]
    pub struct NodeStateServiceServer<T> {
        inner: Arc<T>,
        accept_compression_encodings: EnabledCompressionEncodings,
        send_compression_encodings: EnabledCompressionEncodings,
        max_decoding_message_size: Option<usize>,
        max_encoding_message_size: Option<usize>,
    }
    impl<T> NodeStateServiceServer<T> {
        pub fn new(inner: T) -> Self {
            Self::from_arc(Arc::new(inner))
        }
        pub fn from_arc(inner: Arc<T>) -> Self {
            Self {
                inner,
                accept_compression_encodings: Default::default(),
                send_compression_encodings: Default::default(),
                max_decoding_message_size: None,
                max_encoding_message_size: None,
            }
        }
        pub fn with_interceptor<F>(
            inner: T,
            interceptor: F,
        ) -> InterceptedService<Self, F>
        where
            F: tonic::service::Interceptor,
        {
            InterceptedService::new(Self::new(inner), interceptor)
        }
        /// Enable decompressing requests with the given encoding.
        #[must_use]
        pub fn accept_compressed(mut self, encoding: CompressionEncoding) -> Self {
            self.accept_compression_encodings.enable(encoding);
            self
        }
        /// Compress responses with the given encoding, if the client supports it.
        #[must_use]
        pub fn send_compressed(mut self, encoding: CompressionEncoding) -> Self {
            self.send_compression_encodings.enable(encoding);
            self
        }
        /// Limits the maximum size of a decoded message.
        ///
        /// Default: `4MB`
        #[must_use]
        pub fn max_decoding_message_size(mut self, limit: usize) -> Self {
            self.max_decoding_message_size = Some(limit);
            self
        }
        /// Limits the maximum size of an encoded message.
        ///
        /// Default: `usize::MAX`
        #[must_use]
        pub fn max_encoding_message_size(mut self, limit: usize) -> Self {
            self.max_encoding_message_size = Some(limit);
            self
        }
    }
    impl<T, B> tonic::codegen::Service<http::Request<B>> for NodeStateServiceServer<T>
    where
        T: NodeStateService,
        B: Body + std::marker::Send + 'static,
        B::Error: Into<StdError> + std::marker::Send + 'static,
    {
        type Response = http::Response<tonic::body::BoxBody>;
        type Error = std::convert::Infallible;
        type Future = BoxFuture<Self::Response, Self::Error>;
        fn poll_ready(
            &mut self,
            _cx: &mut Context<'_>,
        ) -> Poll<std::result::Result<(), Self::Error>> {
            Poll::Ready(Ok(()))
        }
        fn call(&mut self, req: http::Request<B>) -> Self::Future {
            match req.uri().path() {
<<<<<<< HEAD
                "/agglayer.node.v1.NetworkStateService/GetLatestCertificateHeader" => {
                    #[allow(non_camel_case_types)]
                    struct GetLatestCertificateHeaderSvc<T: NetworkStateService>(
=======
                "/agglayer.node.v1.NodeStateService/GetCertificateHeader" => {
                    #[allow(non_camel_case_types)]
                    struct GetCertificateHeaderSvc<T: NodeStateService>(pub Arc<T>);
                    impl<
                        T: NodeStateService,
                    > tonic::server::UnaryService<super::GetCertificateHeaderRequest>
                    for GetCertificateHeaderSvc<T> {
                        type Response = super::GetCertificateHeaderResponse;
                        type Future = BoxFuture<
                            tonic::Response<Self::Response>,
                            tonic::Status,
                        >;
                        fn call(
                            &mut self,
                            request: tonic::Request<super::GetCertificateHeaderRequest>,
                        ) -> Self::Future {
                            let inner = Arc::clone(&self.0);
                            let fut = async move {
                                <T as NodeStateService>::get_certificate_header(
                                        &inner,
                                        request,
                                    )
                                    .await
                            };
                            Box::pin(fut)
                        }
                    }
                    let accept_compression_encodings = self.accept_compression_encodings;
                    let send_compression_encodings = self.send_compression_encodings;
                    let max_decoding_message_size = self.max_decoding_message_size;
                    let max_encoding_message_size = self.max_encoding_message_size;
                    let inner = self.inner.clone();
                    let fut = async move {
                        let method = GetCertificateHeaderSvc(inner);
                        let codec = tonic::codec::ProstCodec::default();
                        let mut grpc = tonic::server::Grpc::new(codec)
                            .apply_compression_config(
                                accept_compression_encodings,
                                send_compression_encodings,
                            )
                            .apply_max_message_size_config(
                                max_decoding_message_size,
                                max_encoding_message_size,
                            );
                        let res = grpc.unary(method, req).await;
                        Ok(res)
                    };
                    Box::pin(fut)
                }
                "/agglayer.node.v1.NodeStateService/GetLatestKnownCertificateHeader" => {
                    #[allow(non_camel_case_types)]
                    struct GetLatestKnownCertificateHeaderSvc<T: NodeStateService>(
                        pub Arc<T>,
                    );
                    impl<
                        T: NodeStateService,
                    > tonic::server::UnaryService<
                        super::GetLatestKnownCertificateHeaderRequest,
                    > for GetLatestKnownCertificateHeaderSvc<T> {
                        type Response = super::GetLatestKnownCertificateHeaderResponse;
                        type Future = BoxFuture<
                            tonic::Response<Self::Response>,
                            tonic::Status,
                        >;
                        fn call(
                            &mut self,
                            request: tonic::Request<
                                super::GetLatestKnownCertificateHeaderRequest,
                            >,
                        ) -> Self::Future {
                            let inner = Arc::clone(&self.0);
                            let fut = async move {
                                <T as NodeStateService>::get_latest_known_certificate_header(
                                        &inner,
                                        request,
                                    )
                                    .await
                            };
                            Box::pin(fut)
                        }
                    }
                    let accept_compression_encodings = self.accept_compression_encodings;
                    let send_compression_encodings = self.send_compression_encodings;
                    let max_decoding_message_size = self.max_decoding_message_size;
                    let max_encoding_message_size = self.max_encoding_message_size;
                    let inner = self.inner.clone();
                    let fut = async move {
                        let method = GetLatestKnownCertificateHeaderSvc(inner);
                        let codec = tonic::codec::ProstCodec::default();
                        let mut grpc = tonic::server::Grpc::new(codec)
                            .apply_compression_config(
                                accept_compression_encodings,
                                send_compression_encodings,
                            )
                            .apply_max_message_size_config(
                                max_decoding_message_size,
                                max_encoding_message_size,
                            );
                        let res = grpc.unary(method, req).await;
                        Ok(res)
                    };
                    Box::pin(fut)
                }
                "/agglayer.node.v1.NodeStateService/GetLatestSettledCertificateHeader" => {
                    #[allow(non_camel_case_types)]
                    struct GetLatestSettledCertificateHeaderSvc<T: NodeStateService>(
                        pub Arc<T>,
                    );
                    impl<
                        T: NodeStateService,
                    > tonic::server::UnaryService<
                        super::GetLatestSettledCertificateHeaderRequest,
                    > for GetLatestSettledCertificateHeaderSvc<T> {
                        type Response = super::GetLatestSettledCertificateHeaderResponse;
                        type Future = BoxFuture<
                            tonic::Response<Self::Response>,
                            tonic::Status,
                        >;
                        fn call(
                            &mut self,
                            request: tonic::Request<
                                super::GetLatestSettledCertificateHeaderRequest,
                            >,
                        ) -> Self::Future {
                            let inner = Arc::clone(&self.0);
                            let fut = async move {
                                <T as NodeStateService>::get_latest_settled_certificate_header(
                                        &inner,
                                        request,
                                    )
                                    .await
                            };
                            Box::pin(fut)
                        }
                    }
                    let accept_compression_encodings = self.accept_compression_encodings;
                    let send_compression_encodings = self.send_compression_encodings;
                    let max_decoding_message_size = self.max_decoding_message_size;
                    let max_encoding_message_size = self.max_encoding_message_size;
                    let inner = self.inner.clone();
                    let fut = async move {
                        let method = GetLatestSettledCertificateHeaderSvc(inner);
                        let codec = tonic::codec::ProstCodec::default();
                        let mut grpc = tonic::server::Grpc::new(codec)
                            .apply_compression_config(
                                accept_compression_encodings,
                                send_compression_encodings,
                            )
                            .apply_max_message_size_config(
                                max_decoding_message_size,
                                max_encoding_message_size,
                            );
                        let res = grpc.unary(method, req).await;
                        Ok(res)
                    };
                    Box::pin(fut)
                }
                "/agglayer.node.v1.NodeStateService/GetLatestPendingCertificateHeader" => {
                    #[allow(non_camel_case_types)]
                    struct GetLatestPendingCertificateHeaderSvc<T: NodeStateService>(
>>>>>>> 9a778af1
                        pub Arc<T>,
                    );
                    impl<
                        T: NodeStateService,
                    > tonic::server::UnaryService<
                        super::GetLatestCertificateHeaderRequest,
                    > for GetLatestCertificateHeaderSvc<T> {
                        type Response = super::GetLatestCertificateHeaderResponse;
                        type Future = BoxFuture<
                            tonic::Response<Self::Response>,
                            tonic::Status,
                        >;
                        fn call(
                            &mut self,
                            request: tonic::Request<
                                super::GetLatestCertificateHeaderRequest,
                            >,
                        ) -> Self::Future {
                            let inner = Arc::clone(&self.0);
                            let fut = async move {
<<<<<<< HEAD
                                <T as NetworkStateService>::get_latest_certificate_header(
=======
                                <T as NodeStateService>::get_latest_pending_certificate_header(
>>>>>>> 9a778af1
                                        &inner,
                                        request,
                                    )
                                    .await
                            };
                            Box::pin(fut)
                        }
                    }
                    let accept_compression_encodings = self.accept_compression_encodings;
                    let send_compression_encodings = self.send_compression_encodings;
                    let max_decoding_message_size = self.max_decoding_message_size;
                    let max_encoding_message_size = self.max_encoding_message_size;
                    let inner = self.inner.clone();
                    let fut = async move {
                        let method = GetLatestCertificateHeaderSvc(inner);
                        let codec = tonic::codec::ProstCodec::default();
                        let mut grpc = tonic::server::Grpc::new(codec)
                            .apply_compression_config(
                                accept_compression_encodings,
                                send_compression_encodings,
                            )
                            .apply_max_message_size_config(
                                max_decoding_message_size,
                                max_encoding_message_size,
                            );
                        let res = grpc.unary(method, req).await;
                        Ok(res)
                    };
                    Box::pin(fut)
                }
                _ => {
                    Box::pin(async move {
                        let mut response = http::Response::new(empty_body());
                        let headers = response.headers_mut();
                        headers
                            .insert(
                                tonic::Status::GRPC_STATUS,
                                (tonic::Code::Unimplemented as i32).into(),
                            );
                        headers
                            .insert(
                                http::header::CONTENT_TYPE,
                                tonic::metadata::GRPC_CONTENT_TYPE,
                            );
                        Ok(response)
                    })
                }
            }
        }
    }
    impl<T> Clone for NodeStateServiceServer<T> {
        fn clone(&self) -> Self {
            let inner = self.inner.clone();
            Self {
                inner,
                accept_compression_encodings: self.accept_compression_encodings,
                send_compression_encodings: self.send_compression_encodings,
                max_decoding_message_size: self.max_decoding_message_size,
                max_encoding_message_size: self.max_encoding_message_size,
            }
        }
    }
    /// Generated gRPC service name
    pub const SERVICE_NAME: &str = "agglayer.node.v1.NodeStateService";
    impl<T> tonic::server::NamedService for NodeStateServiceServer<T> {
        const NAME: &'static str = SERVICE_NAME;
    }
}<|MERGE_RESOLUTION|>--- conflicted
+++ resolved
@@ -383,10 +383,6 @@
     use tonic::codegen::*;
     /// Generated trait containing gRPC methods that should be implemented for use with NodeStateServiceServer.
     #[async_trait]
-<<<<<<< HEAD
-    pub trait NetworkStateService: std::marker::Send + std::marker::Sync + 'static {
-        async fn get_latest_certificate_header(
-=======
     pub trait NodeStateService: std::marker::Send + std::marker::Sync + 'static {
         async fn get_certificate_header(
             &self,
@@ -395,8 +391,7 @@
             tonic::Response<super::GetCertificateHeaderResponse>,
             tonic::Status,
         >;
-        async fn get_latest_known_certificate_header(
->>>>>>> 9a778af1
+        async fn get_latest_certificate_header(
             &self,
             request: tonic::Request<super::GetLatestCertificateHeaderRequest>,
         ) -> std::result::Result<
@@ -480,11 +475,6 @@
         }
         fn call(&mut self, req: http::Request<B>) -> Self::Future {
             match req.uri().path() {
-<<<<<<< HEAD
-                "/agglayer.node.v1.NetworkStateService/GetLatestCertificateHeader" => {
-                    #[allow(non_camel_case_types)]
-                    struct GetLatestCertificateHeaderSvc<T: NetworkStateService>(
-=======
                 "/agglayer.node.v1.NodeStateService/GetCertificateHeader" => {
                     #[allow(non_camel_case_types)]
                     struct GetCertificateHeaderSvc<T: NodeStateService>(pub Arc<T>);
@@ -534,118 +524,9 @@
                     };
                     Box::pin(fut)
                 }
-                "/agglayer.node.v1.NodeStateService/GetLatestKnownCertificateHeader" => {
+                "/agglayer.node.v1.NodeStateService/GetLatestCertificateHeader" => {
                     #[allow(non_camel_case_types)]
-                    struct GetLatestKnownCertificateHeaderSvc<T: NodeStateService>(
-                        pub Arc<T>,
-                    );
-                    impl<
-                        T: NodeStateService,
-                    > tonic::server::UnaryService<
-                        super::GetLatestKnownCertificateHeaderRequest,
-                    > for GetLatestKnownCertificateHeaderSvc<T> {
-                        type Response = super::GetLatestKnownCertificateHeaderResponse;
-                        type Future = BoxFuture<
-                            tonic::Response<Self::Response>,
-                            tonic::Status,
-                        >;
-                        fn call(
-                            &mut self,
-                            request: tonic::Request<
-                                super::GetLatestKnownCertificateHeaderRequest,
-                            >,
-                        ) -> Self::Future {
-                            let inner = Arc::clone(&self.0);
-                            let fut = async move {
-                                <T as NodeStateService>::get_latest_known_certificate_header(
-                                        &inner,
-                                        request,
-                                    )
-                                    .await
-                            };
-                            Box::pin(fut)
-                        }
-                    }
-                    let accept_compression_encodings = self.accept_compression_encodings;
-                    let send_compression_encodings = self.send_compression_encodings;
-                    let max_decoding_message_size = self.max_decoding_message_size;
-                    let max_encoding_message_size = self.max_encoding_message_size;
-                    let inner = self.inner.clone();
-                    let fut = async move {
-                        let method = GetLatestKnownCertificateHeaderSvc(inner);
-                        let codec = tonic::codec::ProstCodec::default();
-                        let mut grpc = tonic::server::Grpc::new(codec)
-                            .apply_compression_config(
-                                accept_compression_encodings,
-                                send_compression_encodings,
-                            )
-                            .apply_max_message_size_config(
-                                max_decoding_message_size,
-                                max_encoding_message_size,
-                            );
-                        let res = grpc.unary(method, req).await;
-                        Ok(res)
-                    };
-                    Box::pin(fut)
-                }
-                "/agglayer.node.v1.NodeStateService/GetLatestSettledCertificateHeader" => {
-                    #[allow(non_camel_case_types)]
-                    struct GetLatestSettledCertificateHeaderSvc<T: NodeStateService>(
-                        pub Arc<T>,
-                    );
-                    impl<
-                        T: NodeStateService,
-                    > tonic::server::UnaryService<
-                        super::GetLatestSettledCertificateHeaderRequest,
-                    > for GetLatestSettledCertificateHeaderSvc<T> {
-                        type Response = super::GetLatestSettledCertificateHeaderResponse;
-                        type Future = BoxFuture<
-                            tonic::Response<Self::Response>,
-                            tonic::Status,
-                        >;
-                        fn call(
-                            &mut self,
-                            request: tonic::Request<
-                                super::GetLatestSettledCertificateHeaderRequest,
-                            >,
-                        ) -> Self::Future {
-                            let inner = Arc::clone(&self.0);
-                            let fut = async move {
-                                <T as NodeStateService>::get_latest_settled_certificate_header(
-                                        &inner,
-                                        request,
-                                    )
-                                    .await
-                            };
-                            Box::pin(fut)
-                        }
-                    }
-                    let accept_compression_encodings = self.accept_compression_encodings;
-                    let send_compression_encodings = self.send_compression_encodings;
-                    let max_decoding_message_size = self.max_decoding_message_size;
-                    let max_encoding_message_size = self.max_encoding_message_size;
-                    let inner = self.inner.clone();
-                    let fut = async move {
-                        let method = GetLatestSettledCertificateHeaderSvc(inner);
-                        let codec = tonic::codec::ProstCodec::default();
-                        let mut grpc = tonic::server::Grpc::new(codec)
-                            .apply_compression_config(
-                                accept_compression_encodings,
-                                send_compression_encodings,
-                            )
-                            .apply_max_message_size_config(
-                                max_decoding_message_size,
-                                max_encoding_message_size,
-                            );
-                        let res = grpc.unary(method, req).await;
-                        Ok(res)
-                    };
-                    Box::pin(fut)
-                }
-                "/agglayer.node.v1.NodeStateService/GetLatestPendingCertificateHeader" => {
-                    #[allow(non_camel_case_types)]
-                    struct GetLatestPendingCertificateHeaderSvc<T: NodeStateService>(
->>>>>>> 9a778af1
+                    struct GetLatestCertificateHeaderSvc<T: NodeStateService>(
                         pub Arc<T>,
                     );
                     impl<
@@ -666,11 +547,7 @@
                         ) -> Self::Future {
                             let inner = Arc::clone(&self.0);
                             let fut = async move {
-<<<<<<< HEAD
-                                <T as NetworkStateService>::get_latest_certificate_header(
-=======
-                                <T as NodeStateService>::get_latest_pending_certificate_header(
->>>>>>> 9a778af1
+                                <T as NodeStateService>::get_latest_certificate_header(
                                         &inner,
                                         request,
                                     )
