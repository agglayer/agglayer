use alloy::{
    contract::Error as ContractError,
    eips::eip1559::Eip1559Estimation,
    primitives::Bytes,
    providers::{PendingTransactionBuilder, Provider},
};
use tracing::debug;

use crate::{GasPriceParams, L1RpcClient};

#[async_trait::async_trait]
pub trait Settler {
    fn decode_contract_revert(error: &ContractError) -> Option<String>;

    #[allow(clippy::too_many_arguments)]
    async fn verify_pessimistic_trusted_aggregator(
        &self,
        rollup_id: u32,
        l_1_info_tree_leaf_count: u32,
        new_local_exit_root: [u8; 32],
        new_pessimistic_root: [u8; 32],
        proof: Bytes,
        custom_chain_data: Bytes,
        _nonce: Option<u64>,
    ) -> Result<PendingTransactionBuilder<alloy::network::Ethereum>, ContractError>;
}

#[async_trait::async_trait]
impl<RpcProvider> Settler for L1RpcClient<RpcProvider>
where
    RpcProvider: Provider + Clone + 'static,
{
    fn decode_contract_revert(error: &ContractError) -> Option<String> {
        // Try to get raw revert data and decode it manually if the interface method
        // fails
        if let Some(revert_data) = error.as_revert_data() {
            // If specific error decoding fails, try to extract a revert reason string
            if let Some(reason) = alloy::sol_types::decode_revert_reason(revert_data.as_ref()) {
                return Some(reason);
            }

            // Fall back to hex representation of revert data
            return Some(format!("0x{}", hex::encode(revert_data)));
        }

        // For non-revert errors, return the debug representation
        Some(format!("{error:?}"))
    }

    #[tracing::instrument(skip(self, proof))]
    async fn verify_pessimistic_trusted_aggregator(
        &self,
        rollup_id: u32,
        l_1_info_tree_leaf_count: u32,
        new_local_exit_root: [u8; 32],
        new_pessimistic_root: [u8; 32],
        proof: Bytes,
        custom_chain_data: Bytes,
        nonce: Option<u64>,
    ) -> Result<PendingTransactionBuilder<alloy::network::Ethereum>, ContractError> {
        // Build the transaction call
        let mut tx_call = self.inner.verifyPessimisticTrustedAggregator(
            rollup_id,
            l_1_info_tree_leaf_count,
            new_local_exit_root.into(),
            new_pessimistic_root.into(),
            proof,
            custom_chain_data,
        );

        debug!(
            "Building the L1 settlement tx with calldata: {:?}",
            tx_call.calldata()
        );

        // This is a fail point for testing purposes, it simulates low gas conditions.
        // Check if the low gas fail point is active and set the low gas if it is.
        #[cfg(feature = "testutils")]
        if fail::eval(
            "notifier::packer::settle_certificate::gas_estimate::low_gas",
            |_| true,
        )
        .unwrap_or(false)
        {
            tracing::warn!(
                "FAIL POINT ACTIVE: low gas fail point active for rollup_id: {}",
                rollup_id
            );
            tx_call = tx_call.gas(30000);
        }

        // Check if a gas multiplier factor is provided
        if self.gas_multiplier_factor != 100 {
            // Apply gas multiplier if it's not the default (100).
            // First estimate gas, then multiply by the factor.
            let gas_estimate = tx_call.estimate_gas().await?;
            let adjusted_gas =
                (gas_estimate.saturating_mul(self.gas_multiplier_factor as u64)) / 100;
            debug!(
                "Applying gas multiplier factor: {} for rollup_id: {}. Estimated gas: {}, \
                 Adjusted gas: {}",
                self.gas_multiplier_factor, rollup_id, gas_estimate, adjusted_gas
            );
            tx_call = tx_call.gas(adjusted_gas);
        }

<<<<<<< HEAD
        if let Some(nonce) = nonce {
            println!(">>>>>>>>>>>>>>>> NONCE SET TO:{nonce}");
            tx_call = tx_call.nonce(nonce);
        }
=======
        let tx_call = {
            let estimate = self.rpc.estimate_eip1559_fees().await?;
            let adjusted = adjust_gas_estimate(&estimate, &self.gas_price_params);

            tx_call
                .max_priority_fee_per_gas(adjusted.max_priority_fee_per_gas)
                .max_fee_per_gas(adjusted.max_fee_per_gas)
        };
>>>>>>> c420920d

        tx_call.send().await
    }
}

fn adjust_gas_estimate(estimate: &Eip1559Estimation, params: &GasPriceParams) -> Eip1559Estimation {
    let GasPriceParams {
        floor,
        ceiling,
        multiplier_per_1000,
    } = params;

    // Apply gas price multiplier and floor/ceiling constraints
    let adjust = |fee: u128| -> u128 {
        // Multiply by multiplier_per_1000 and divide by 1000
        fee.saturating_mul(*multiplier_per_1000 as u128) / 1000
    };

    let mut max_fee_per_gas = adjust(estimate.max_fee_per_gas).max(*floor);
    if max_fee_per_gas > *ceiling {
        tracing::warn!(
            max_fee_per_gas_estimated = estimate.max_fee_per_gas,
            max_fee_per_gas_adjusted = max_fee_per_gas,
            max_fee_per_gas_ceiling = ceiling,
            "Exceeded configured gas ceiling, clamping",
        );
        max_fee_per_gas = *ceiling;
    }

    let max_priority_fee_per_gas = adjust(estimate.max_priority_fee_per_gas).min(*ceiling);

    let adjusted = Eip1559Estimation {
        max_fee_per_gas,
        max_priority_fee_per_gas,
    };

    if &adjusted != estimate {
        debug!(
            "Applied gas price adjustment. Estimated {}, {} priority. Adjusted to {}, {} priority.",
            estimate.max_fee_per_gas,
            estimate.max_priority_fee_per_gas,
            max_fee_per_gas,
            max_priority_fee_per_gas
        );
    }

    adjusted
}

#[cfg(test)]
mod test {
    use alloy::eips::eip1559::Eip1559Estimation;
    use rstest::rstest;

    use super::{adjust_gas_estimate, GasPriceParams};

    #[rstest]
    fn test_adjust_gas_estimate_respects_floor_and_ceiling(
        #[values(10_000_000_000, 100_000_000_000, 200_000_000_000)] max_fee_per_gas: u128,
        #[values(5_000_000_000, 50_000_000_000, 100_000_000_000)] max_priority_fee_per_gas: u128,
        #[values(500, 1000, 1500, 2000)] multiplier_per_1000: u64,
        #[values(10_000_000_000, 50_000_000_000)] floor: u128,
        #[values(100_000_000_000, 200_000_000_000)] ceiling: u128,
    ) {
        let estimate = Eip1559Estimation {
            max_fee_per_gas,
            max_priority_fee_per_gas,
        };
        let params = GasPriceParams {
            multiplier_per_1000,
            floor,
            ceiling,
        };

        let adjusted = adjust_gas_estimate(&estimate, &params);

        let acceptable_fee = floor..=ceiling;
        assert!(
            acceptable_fee.contains(&adjusted.max_fee_per_gas),
            "max_fee_per_gas {} is out of range {acceptable_fee:?}",
            adjusted.max_fee_per_gas,
        );

        let acceptable_priority_fee = 0..=ceiling;
        assert!(
            acceptable_priority_fee.contains(&adjusted.max_priority_fee_per_gas),
            "max_priority_fee_per_gas {} out of range {acceptable_priority_fee:?}",
            adjusted.max_priority_fee_per_gas,
        );

        // Some extra tests for scaling factor = 1.0
        if multiplier_per_1000 == 1000 {
            let acceptable_fee = [floor, max_fee_per_gas, ceiling];
            assert!(acceptable_fee.contains(&adjusted.max_fee_per_gas));

            let acceptable_priority_fee = [max_priority_fee_per_gas, ceiling];
            assert!(acceptable_priority_fee.contains(&adjusted.max_priority_fee_per_gas));
        }
    }
}<|MERGE_RESOLUTION|>--- conflicted
+++ resolved
@@ -104,12 +104,6 @@
             tx_call = tx_call.gas(adjusted_gas);
         }
 
-<<<<<<< HEAD
-        if let Some(nonce) = nonce {
-            println!(">>>>>>>>>>>>>>>> NONCE SET TO:{nonce}");
-            tx_call = tx_call.nonce(nonce);
-        }
-=======
         let tx_call = {
             let estimate = self.rpc.estimate_eip1559_fees().await?;
             let adjusted = adjust_gas_estimate(&estimate, &self.gas_price_params);
@@ -118,7 +112,6 @@
                 .max_priority_fee_per_gas(adjusted.max_priority_fee_per_gas)
                 .max_fee_per_gas(adjusted.max_fee_per_gas)
         };
->>>>>>> c420920d
 
         tx_call.send().await
     }
