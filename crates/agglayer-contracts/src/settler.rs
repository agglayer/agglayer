use alloy::{
    contract::Error as ContractError,
    eips::eip1559::Eip1559Estimation,
    primitives::Bytes,
    providers::{PendingTransactionBuilder, Provider},
};
use tracing::debug;

use crate::{GasPriceParams, L1RpcClient};
<<<<<<< HEAD

const DEFAULT_GAS_PRICE_INCREASE_MULTIPLIER: u128 = 2;
=======
>>>>>>> ae7cdf75

#[async_trait::async_trait]
pub trait Settler {
    fn decode_contract_revert(error: &ContractError) -> Option<String>;

    #[allow(clippy::too_many_arguments)]
    async fn verify_pessimistic_trusted_aggregator(
        &self,
        rollup_id: u32,
        l_1_info_tree_leaf_count: u32,
        new_local_exit_root: [u8; 32],
        new_pessimistic_root: [u8; 32],
        proof: Bytes,
        custom_chain_data: Bytes,
        nonce: Option<u64>,
    ) -> Result<PendingTransactionBuilder<alloy::network::Ethereum>, ContractError>;
}

#[async_trait::async_trait]
impl<RpcProvider> Settler for L1RpcClient<RpcProvider>
where
    RpcProvider: Provider + Clone + 'static,
{
    fn decode_contract_revert(error: &ContractError) -> Option<String> {
        // Try to get raw revert data and decode it manually if the interface method
        // fails
        if let Some(revert_data) = error.as_revert_data() {
            // If specific error decoding fails, try to extract a revert reason string
            if let Some(reason) = alloy::sol_types::decode_revert_reason(revert_data.as_ref()) {
                return Some(reason);
            }

            // Fall back to hex representation of revert data
            return Some(format!("0x{}", hex::encode(revert_data)));
        }
        // For non-revert errors, return the debug representation
        Some(format!("{error:?}"))
    }

    #[tracing::instrument(skip(self, proof))]
    async fn verify_pessimistic_trusted_aggregator(
        &self,
        rollup_id: u32,
        l_1_info_tree_leaf_count: u32,
        new_local_exit_root: [u8; 32],
        new_pessimistic_root: [u8; 32],
        proof: Bytes,
        custom_chain_data: Bytes,
        nonce: Option<u64>,
    ) -> Result<PendingTransactionBuilder<alloy::network::Ethereum>, ContractError> {
        // Build the transaction call
        let mut tx_call = self.inner.verifyPessimisticTrustedAggregator(
            rollup_id,
            l_1_info_tree_leaf_count,
            new_local_exit_root.into(),
            new_pessimistic_root.into(),
            proof,
            custom_chain_data,
        );

        debug!(
            "Building the L1 settlement tx with calldata: {:?}",
            tx_call.calldata()
        );

        // This is a fail point for testing purposes, it simulates low gas conditions.
        // Check if the low gas fail point is active and set the low gas if it is.
        #[cfg(feature = "testutils")]
        if fail::eval(
            "notifier::packer::settle_certificate::gas_estimate::low_gas",
            |_| true,
        )
        .unwrap_or(false)
        {
            tracing::warn!(
                "FAIL POINT ACTIVE: low gas fail point active for rollup_id: {}",
                rollup_id
            );
            tx_call = tx_call.gas(30000);
        }

        // Check if a gas multiplier factor is provided
        if self.gas_multiplier_factor != 100 {
            // Adjust the gas limit based on the configuration.
            // Apply gas multiplier if it's not the default (100).
            // First estimate gas, then multiply by the factor.
            let gas_estimate = tx_call.estimate_gas().await?;
            let adjusted_gas =
                (gas_estimate.saturating_mul(self.gas_multiplier_factor as u64)) / 100;
            debug!(
                "Applying gas multiplier factor: {} for rollup_id: {}. Estimated gas: {}, \
                 Adjusted gas: {}",
                self.gas_multiplier_factor, rollup_id, gas_estimate, adjusted_gas
            );
            tx_call = tx_call.gas(adjusted_gas);
        }

        let tx_call = {
<<<<<<< HEAD
            let estimate = self.rpc.estimate_eip1559_fees().await?;
            let mut adjusted = adjust_gas_estimate(&estimate, &self.gas_price_params);

            if let Some(nonce) = nonce {
                debug!(
                    "Nonce provided, increasing max_fee_per_gas \
                     {DEFAULT_GAS_PRICE_INCREASE_MULTIPLIER} times"
                );
                // If nonce is provided, increase the max fee by 10% to avoid
                // transaction getting stuck due to nonce gaps.
                adjusted.max_fee_per_gas *= DEFAULT_GAS_PRICE_INCREASE_MULTIPLIER;
                adjusted.max_priority_fee_per_gas *= DEFAULT_GAS_PRICE_INCREASE_MULTIPLIER;

                tx_call = tx_call.nonce(nonce);
            }

            debug!(
                "Calculated adjusted gas estimation for rollup_id: {rollup_id}: \
                 max_priority_fee_per_gas: {}, max_fee_per_gas: {}. Original estimate: {:?}",
                adjusted.max_priority_fee_per_gas, adjusted.max_fee_per_gas, estimate
            );
=======
            // Adjust the gas fees based on the configuration.
            let estimate = self.rpc.estimate_eip1559_fees().await?;
            let adjusted = adjust_gas_estimate(&estimate, &self.gas_price_params);
>>>>>>> ae7cdf75

            tx_call
                .max_priority_fee_per_gas(adjusted.max_priority_fee_per_gas)
                .max_fee_per_gas(adjusted.max_fee_per_gas)
        };

        tx_call.send().await
    }
}

fn adjust_gas_estimate(estimate: &Eip1559Estimation, params: &GasPriceParams) -> Eip1559Estimation {
    let GasPriceParams {
        floor,
        ceiling,
        multiplier_per_1000,
    } = params;

    // Apply gas price multiplier and floor/ceiling constraints
    let adjust = |fee: u128| -> u128 {
        // Multiply by multiplier_per_1000 and divide by 1000
        fee.saturating_mul(*multiplier_per_1000 as u128) / 1000
    };

    let mut max_fee_per_gas = adjust(estimate.max_fee_per_gas).max(*floor);
    if max_fee_per_gas > *ceiling {
        tracing::warn!(
            max_fee_per_gas_estimated = estimate.max_fee_per_gas,
            max_fee_per_gas_adjusted = max_fee_per_gas,
            max_fee_per_gas_ceiling = ceiling,
            "Exceeded configured gas ceiling, clamping",
        );
        max_fee_per_gas = *ceiling;
    }

    let max_priority_fee_per_gas = adjust(estimate.max_priority_fee_per_gas).min(*ceiling);

    let adjusted = Eip1559Estimation {
        max_fee_per_gas,
        max_priority_fee_per_gas,
    };

    if &adjusted != estimate {
        debug!(
            "Applied gas price adjustment. Estimated {}, {} priority. Adjusted to {}, {} priority.",
            estimate.max_fee_per_gas,
            estimate.max_priority_fee_per_gas,
            max_fee_per_gas,
            max_priority_fee_per_gas
        );
    }

    adjusted
}

#[cfg(test)]
mod test {
    use alloy::eips::eip1559::Eip1559Estimation;

    use super::{adjust_gas_estimate, GasPriceParams};

    #[rstest::rstest]
    fn test_adjust_gas_estimate_respects_floor_and_ceiling(
        #[values(500, 1000, 1500, 2000)] multiplier_per_1000: u64,
        #[values(10_000_000, 50_000_000)] floor: u128,
        #[values(100_000_000, 200_000_000)] ceiling: u128,
        #[values(10_000_000, 100_000_000, 200_000_000)] max_fee_per_gas: u128,
        #[values(5_000_000, 50_000_000, 100_000_000)] max_priority_fee_per_gas: u128,
    ) {
        let estimate = Eip1559Estimation {
            max_fee_per_gas,
            max_priority_fee_per_gas,
        };
        let params = GasPriceParams {
            multiplier_per_1000,
            floor,
            ceiling,
        };

        let adjusted = adjust_gas_estimate(&estimate, &params);

        let acceptable_fee = floor..=ceiling;
        assert!(
            acceptable_fee.contains(&adjusted.max_fee_per_gas),
            "max_fee_per_gas {} is out of range {acceptable_fee:?}",
            adjusted.max_fee_per_gas,
        );

        let acceptable_priority_fee = 0..=ceiling;
        assert!(
            acceptable_priority_fee.contains(&adjusted.max_priority_fee_per_gas),
            "max_priority_fee_per_gas {} out of range {acceptable_priority_fee:?}",
            adjusted.max_priority_fee_per_gas,
        );

        // Some extra tests for scaling factor = 1.0
        if multiplier_per_1000 == 1000 {
            let acceptable_fee = [floor, max_fee_per_gas, ceiling];
            assert!(acceptable_fee.contains(&adjusted.max_fee_per_gas));

            let acceptable_priority_fee = [max_priority_fee_per_gas, ceiling];
            assert!(acceptable_priority_fee.contains(&adjusted.max_priority_fee_per_gas));
        }
    }
}<|MERGE_RESOLUTION|>--- conflicted
+++ resolved
@@ -7,11 +7,8 @@
 use tracing::debug;
 
 use crate::{GasPriceParams, L1RpcClient};
-<<<<<<< HEAD
 
 const DEFAULT_GAS_PRICE_INCREASE_MULTIPLIER: u128 = 2;
-=======
->>>>>>> ae7cdf75
 
 #[async_trait::async_trait]
 pub trait Settler {
@@ -47,6 +44,7 @@
             // Fall back to hex representation of revert data
             return Some(format!("0x{}", hex::encode(revert_data)));
         }
+
         // For non-revert errors, return the debug representation
         Some(format!("{error:?}"))
     }
@@ -110,7 +108,7 @@
         }
 
         let tx_call = {
-<<<<<<< HEAD
+            // Adjust the gas fees based on the configuration.
             let estimate = self.rpc.estimate_eip1559_fees().await?;
             let mut adjusted = adjust_gas_estimate(&estimate, &self.gas_price_params);
 
@@ -132,11 +130,6 @@
                  max_priority_fee_per_gas: {}, max_fee_per_gas: {}. Original estimate: {:?}",
                 adjusted.max_priority_fee_per_gas, adjusted.max_fee_per_gas, estimate
             );
-=======
-            // Adjust the gas fees based on the configuration.
-            let estimate = self.rpc.estimate_eip1559_fees().await?;
-            let adjusted = adjust_gas_estimate(&estimate, &self.gas_price_params);
->>>>>>> ae7cdf75
 
             tx_call
                 .max_priority_fee_per_gas(adjusted.max_priority_fee_per_gas)
