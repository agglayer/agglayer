--- conflicted
+++ resolved
@@ -28,11 +28,8 @@
     pub use pessimistic_proof_core::generate_pessimistic_proof;
 }
 
-<<<<<<< HEAD
-=======
 pub mod error;
 
->>>>>>> bbd50caf
 /// ELF of the pessimistic proof program
 pub const ELF: &[u8] =
     include_bytes!("../../pessimistic-proof-program/elf/riscv32im-succinct-zkvm-elf");