[package]
name = "integrations"
version.workspace = true
edition.workspace = true
license.workspace = true

[lints]
workspace = true

[dependencies]
alloy = { workspace = true, features = ["rpc", "rpc-types"] }
arc-swap.workspace = true
buildstructor.workspace = true
eyre.workspace = true
fail = { workspace = true, features = ["failpoints"] }
futures.workspace = true
hex.workspace = true
http-body-util = "0.1.2"
hyper-util = { version = "0.1.10", features = ["client"] }
hyper.workspace = true
jsonrpsee = { workspace = true, features = ["full"] }
lazy_static.workspace = true
mockall.workspace = true
parking_lot.workspace = true
pin-project.workspace = true
rand.workspace = true
reqwest = "0.12.23"
rstest.workspace = true
rustls.workspace = true
rustls-pemfile = "2.2"
serde = { workspace = true, features = ["derive"] }
serde_json.workspace = true
serde_with.workspace = true
thiserror.workspace = true
tokio = { workspace = true, features = ["full"] }
tokio-stream = "0.1.17"
tokio-util.workspace = true
toml.workspace = true
tower-http = { version = "0.6.2", features = ["full"] }
tower.workspace = true
tracing-subscriber = { workspace = true, features = ["env-filter", "json"] }
tracing.workspace = true

agglayer-aggregator-notifier = { workspace = true, features = ["testutils"] }
agglayer-certificate-orchestrator.workspace = true
agglayer-clock.workspace = true
agglayer-config.workspace = true
agglayer-contracts = { workspace = true, features = ["testutils"] }
agglayer-node.workspace = true
agglayer-prover = { workspace = true, features = ["testutils"] }
agglayer-signer.workspace = true
agglayer-storage = { workspace = true, features = ["testutils"] }
agglayer-telemetry.workspace = true
agglayer-types.workspace = true
agglayer-prover-config.workspace = true
pessimistic-proof-test-suite.workspace = true
pessimistic-proof.workspace = true
<<<<<<< HEAD
dev-tls-certs = { path = "../dev-tls-certs" }
=======

test-log.workspace = true
>>>>>>> 3f05773d
<|MERGE_RESOLUTION|>--- conflicted
+++ resolved
@@ -31,6 +31,7 @@
 serde = { workspace = true, features = ["derive"] }
 serde_json.workspace = true
 serde_with.workspace = true
+test-log.workspace = true
 thiserror.workspace = true
 tokio = { workspace = true, features = ["full"] }
 tokio-stream = "0.1.17"
@@ -55,9 +56,4 @@
 agglayer-prover-config.workspace = true
 pessimistic-proof-test-suite.workspace = true
 pessimistic-proof.workspace = true
-<<<<<<< HEAD
-dev-tls-certs = { path = "../dev-tls-certs" }
-=======
-
-test-log.workspace = true
->>>>>>> 3f05773d
+dev-tls-certs = { path = "../dev-tls-certs" }