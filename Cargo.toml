--- conflicted
+++ resolved
@@ -113,12 +113,8 @@
 parking_lot = "0.12.3"
 pbjson = "0.8.0"
 pin-project = "1.1"
-<<<<<<< HEAD
 prost = "0.13.5"
-=======
-prost = "0.13.4"
-prost-types = { version = "0.13.4" }
->>>>>>> 1970d2da
+prost-types = { version = "0.13.5" }
 rand = "0.9.0"
 reqwest = "0.12.23"
 rstest = "0.22.0"
